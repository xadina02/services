// Top-level build file where you can add configuration options common to all sub-projects/modules.
buildscript {
    repositories {
        google()
        mavenCentral()
<<<<<<< HEAD
        jcenter()
=======
>>>>>>> b5ca9189
    }
    dependencies {
        classpath 'com.android.tools.build:gradle:4.2.2'
        classpath 'org.jfrog.buildinfo:build-info-extractor-gradle:4.23.4'
        classpath 'com.google.gms:google-services:4.3.10'
        classpath 'com.google.firebase:firebase-crashlytics-gradle:2.7.1'
    }
}

allprojects {
    repositories {
        google()
        mavenCentral()
<<<<<<< HEAD
        jcenter()
=======
>>>>>>> b5ca9189
        ivy {
            url 'http://cwe.cs.washington.edu:8082/artifactory/libs-demo/'
        }
        maven {
            url 'http://cwe.cs.washington.edu:8082/artifactory/libs-master/'
        }
        ivy {
            url 'http://cwe.cs.washington.edu:8082/artifactory/libs-snapshot/'
        }
    }
}

configurations.all {
    transitive = true
}

<|MERGE_RESOLUTION|>--- conflicted
+++ resolved
@@ -1,42 +1,34 @@
-// Top-level build file where you can add configuration options common to all sub-projects/modules.
-buildscript {
-    repositories {
-        google()
-        mavenCentral()
-<<<<<<< HEAD
-        jcenter()
-=======
->>>>>>> b5ca9189
-    }
-    dependencies {
-        classpath 'com.android.tools.build:gradle:4.2.2'
-        classpath 'org.jfrog.buildinfo:build-info-extractor-gradle:4.23.4'
-        classpath 'com.google.gms:google-services:4.3.10'
-        classpath 'com.google.firebase:firebase-crashlytics-gradle:2.7.1'
-    }
-}
-
-allprojects {
-    repositories {
-        google()
-        mavenCentral()
-<<<<<<< HEAD
-        jcenter()
-=======
->>>>>>> b5ca9189
-        ivy {
-            url 'http://cwe.cs.washington.edu:8082/artifactory/libs-demo/'
-        }
-        maven {
-            url 'http://cwe.cs.washington.edu:8082/artifactory/libs-master/'
-        }
-        ivy {
-            url 'http://cwe.cs.washington.edu:8082/artifactory/libs-snapshot/'
-        }
-    }
-}
-
-configurations.all {
-    transitive = true
-}
-
+// Top-level build file where you can add configuration options common to all sub-projects/modules.
+buildscript {
+    repositories {
+        google()
+        mavenCentral()
+    }
+    dependencies {
+        classpath 'com.android.tools.build:gradle:4.2.2'
+        classpath 'org.jfrog.buildinfo:build-info-extractor-gradle:4.23.4'
+        classpath 'com.google.gms:google-services:4.3.10'
+        classpath 'com.google.firebase:firebase-crashlytics-gradle:2.7.1'
+    }
+}
+
+allprojects {
+    repositories {
+        google()
+        mavenCentral()
+        ivy {
+            url 'http://cwe.cs.washington.edu:8082/artifactory/libs-demo/'
+        }
+        maven {
+            url 'http://cwe.cs.washington.edu:8082/artifactory/libs-master/'
+        }
+        ivy {
+            url 'http://cwe.cs.washington.edu:8082/artifactory/libs-snapshot/'
+        }
+    }
+}
+
+configurations.all {
+    transitive = true
+}
+