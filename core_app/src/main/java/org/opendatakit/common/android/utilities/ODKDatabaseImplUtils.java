--- conflicted
+++ resolved
@@ -2427,7 +2427,6 @@
          db.beginTransactionNonExclusive();
        }
 
-<<<<<<< HEAD
        if (cvDataTableVal.containsKey(DataTableColumns.ID)) {
          // The user specified a row id; we need to determine whether to
          // insert or update the record, or to reject the action because
@@ -2460,32 +2459,21 @@
                  + " = ?";
              whereArgs[0] = rowId;
              whereArgs[1] = cvValues.getAsString(DataTableColumns.CONFLICT_TYPE);
-=======
-      if (specifiesConflictType) {
-        if (nullConflictType) {
-          whereClause = DataTableColumns.ID + " = ?" + " AND " + DataTableColumns.CONFLICT_TYPE
-              + " IS NULL";
-          whereArgs[0] = rowId;
-        } else {
-          whereClause = DataTableColumns.ID + " = ?" + " AND " + DataTableColumns.CONFLICT_TYPE
-              + " = ?";
-          whereArgs[0] = rowId;
-          whereArgs[1] = cvValues.getAsString(DataTableColumns.CONFLICT_TYPE);
-        }
-      } else {
-        whereClause = DataTableColumns.ID + " = ?";
-        whereArgs[0] = rowId;
-      }
-
-      String sel = "SELECT * FROM " + tableId + " WHERE " + whereClause;
-      String[] selArgs = whereArgs;
-      Cursor cursor = null;
-       try {
-         cursor = rawQuery(db, sel, selArgs);
-
-         // There must be only one row in the db for the update to work
-         if (shouldUpdate) {
-           if (cursor.getCount() == 1) {
+           }
+         } else {
+           whereClause = DataTableColumns.ID + " = ?";
+           whereArgs[0] = rowId;
+         }
+
+         String sel = "SELECT * FROM " + tableId + " WHERE " + whereClause;
+         String[] selArgs = whereArgs;
+         Cursor cursor = null;
+          try {
+            cursor = rawQuery(db, sel, selArgs);
+
+            // There must be only one row in the db for the update to work
+            if (shouldUpdate) {
+              if (cursor.getCount() == 1) {
              if (cursor.moveToFirst()) {
                int syncStateCursorIndex = cursor.getColumnIndex(DataTableColumns.SYNC_STATE);
                updatedSyncState = cursor.getString(syncStateCursorIndex);
@@ -2498,26 +2486,6 @@
                  updatedSyncState = SyncState.changed.name();
                }
              }
-             update = true;
-           } else if (cursor.getCount() > 1) {
-             throw new IllegalArgumentException(t + ": row id " + rowId
-                 + " has more than 1 row in table " + tableId);
->>>>>>> 435091a5
-           }
-         } else {
-           whereClause = DataTableColumns.ID + " = ?";
-           whereArgs[0] = rowId;
-         }
-
-         String sel = "SELECT * FROM " + tableId + " WHERE " + whereClause;
-         String[] selArgs = whereArgs;
-         Cursor cursor = null;
-          try {
-            cursor = rawQuery(db, sel, selArgs);
-
-            // There must be only one row in the db for the update to work
-            if (shouldUpdate) {
-              if (cursor.getCount() == 1) {
                 update = true;
               } else if (cursor.getCount() > 1) {
                 throw new IllegalArgumentException(t + ": row id " + rowId
@@ -2548,19 +2516,11 @@
          cvDataTableVal.put(DataTableColumns.ID, rowId);
        }
 
-<<<<<<< HEAD
        if (update) {
          if (!cvDataTableVal.containsKey(DataTableColumns.SYNC_STATE)
              || (cvDataTableVal.get(DataTableColumns.SYNC_STATE) == null)) {
-           cvDataTableVal.put(DataTableColumns.SYNC_STATE, SyncState.changed.name());
+           cvDataTableVal.put(DataTableColumns.SYNC_STATE, updatedSyncState);
          }
-=======
-    if (update) {
-      if (!cvDataTableVal.containsKey(DataTableColumns.SYNC_STATE)
-          || (cvDataTableVal.get(DataTableColumns.SYNC_STATE) == null)) {
-        cvDataTableVal.put(DataTableColumns.SYNC_STATE, updatedSyncState);
-      }
->>>>>>> 435091a5
 
          if (cvDataTableVal.containsKey(DataTableColumns.LOCALE)
              && (cvDataTableVal.get(DataTableColumns.LOCALE) == null)) {
