--- conflicted
+++ resolved
@@ -84,40 +84,6 @@
     }
   }
 
-<<<<<<< HEAD
-  @Override public void beginTransaction(String appName, OdkDbHandle dbHandleName)
-      throws RemoteException {
-
-    OdkConnectionInterface db = null;
-
-    try {
-      // +1 referenceCount if db is returned (non-null)
-      db = OdkConnectionFactorySingleton.getOdkConnectionFactoryInterface()
-          .getConnection(appName, dbHandleName, odkDatabaseService.getBaseContext());
-      db.beginTransactionNonExclusive();
-    } catch (Exception e) {
-      String msg = e.getLocalizedMessage();
-      if (msg == null)
-        msg = e.getMessage();
-      if (msg == null)
-        msg = e.toString();
-      msg = "Exception: " + msg;
-      WebLogger.getLogger(appName)
-          .e("beginTransaction", appName + " " + dbHandleName.getDatabaseHandle() + " " + msg);
-      WebLogger.getLogger(appName).printStackTrace(e);
-      throw new RemoteException(msg);
-    } finally {
-      if (db != null) {
-        // release the reference...
-        // this does not necessarily close the db handle
-        // or terminate any pending transaction
-        db.releaseReference();
-      }
-    }
-  }
-
-=======
->>>>>>> 835485c9
   @Override public void closeDatabase(String appName, OdkDbHandle dbHandleName)
       throws RemoteException {
 
@@ -175,47 +141,6 @@
     }
   }
 
-<<<<<<< HEAD
-  @Override public void closeTransaction(String appName, OdkDbHandle dbHandleName,
-      boolean successful) throws RemoteException {
-
-    OdkConnectionInterface db = null;
-
-    try {
-      // +1 referenceCount if db is returned (non-null)
-      db = OdkConnectionFactorySingleton.getOdkConnectionFactoryInterface()
-          .getConnection(appName, dbHandleName, odkDatabaseService.getBaseContext());
-      if (db.inTransaction()) {
-        if (successful) {
-          db.setTransactionSuccessful();
-        }
-        db.endTransaction();
-      } else {
-        throw new RemoteException("closeTransaction: no outstanding transaction!");
-      }
-    } catch (Exception e) {
-      String msg = e.getLocalizedMessage();
-      if (msg == null)
-        msg = e.getMessage();
-      if (msg == null)
-        msg = e.toString();
-      msg = "Exception: " + msg;
-      WebLogger.getLogger(appName)
-          .e("closeTransaction", appName + " " + dbHandleName.getDatabaseHandle() + " " + msg);
-      WebLogger.getLogger(appName).printStackTrace(e);
-      throw new RemoteException(msg);
-    } finally {
-      if (db != null) {
-        // release the reference...
-        // this does not necessarily close the db handle
-        // or terminate any pending transaction
-        db.releaseReference();
-      }
-    }
-  }
-
-=======
->>>>>>> 835485c9
   @Override public void serverTableSchemaETagChanged(String appName, OdkDbHandle dbHandleName,
       String tableId, String schemaETag, String tableInstanceFilesUri) throws RemoteException {
 
