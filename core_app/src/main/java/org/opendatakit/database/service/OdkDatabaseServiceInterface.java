/*
 * Copyright (C) 2015 University of Washington
 *
 * Licensed under the Apache License, Version 2.0 (the "License"); you may not use this file except
 * in compliance with the License. You may obtain a copy of the License at
 *
 * http://www.apache.org/licenses/LICENSE-2.0
 *
 * Unless required by applicable law or agreed to in writing, software distributed under the License
 * is distributed on an "AS IS" BASIS, WITHOUT WARRANTIES OR CONDITIONS OF ANY KIND, either express
 * or implied. See the License for the specific language governing permissions and limitations under
 * the License.
 */

package org.opendatakit.database.service;

import android.content.ContentValues;
import android.os.RemoteException;

import org.opendatakit.aggregate.odktables.rest.SyncState;
import org.opendatakit.common.android.data.ColumnList;
import org.opendatakit.common.android.data.OrderedColumns;
import org.opendatakit.common.android.data.TableDefinitionEntry;
import org.opendatakit.common.android.data.UserTable;
import org.opendatakit.common.android.database.AndroidConnectFactory;
import org.opendatakit.common.android.database.OdkConnectionFactorySingleton;
import org.opendatakit.common.android.database.OdkConnectionInterface;
import org.opendatakit.common.android.utilities.ODKCursorUtils;
import org.opendatakit.common.android.utilities.ODKDatabaseImplUtils;
import org.opendatakit.common.android.utilities.SyncETagsUtils;
import org.opendatakit.common.android.utilities.WebLogger;
import org.opendatakit.core.application.Core;

import java.util.ArrayList;
import java.util.List;

public class OdkDatabaseServiceInterface extends OdkDbInterface.Stub {
  
  private static final String LOGTAG = OdkDatabaseServiceInterface.class.getSimpleName();

  /**
   * 
   */
  private final OdkDatabaseService odkDatabaseService;

  /**
   * @param odkDatabaseService
   */
  OdkDatabaseServiceInterface(OdkDatabaseService odkDatabaseService) {
    this.odkDatabaseService = odkDatabaseService;
    // Used to ensure that the singleton has been initialized properly
    AndroidConnectFactory.configure();
  }

  @Override
  public OdkDbHandle openDatabase(String appName, boolean beginTransaction) throws RemoteException {

    Core.getInstance().possiblyWaitForDatabaseServiceDebugger();

    OdkConnectionInterface db = null;

    OdkDbHandle dbHandleName = OdkConnectionFactorySingleton.getOdkConnectionFactoryInterface().generateDatabaseServiceDbHandle();
    try {
      // +1 referenceCount if db is returned (non-null)
      db = OdkConnectionFactorySingleton.getOdkConnectionFactoryInterface().getConnection(odkDatabaseService.getApplicationContext(), appName, dbHandleName);
      if ( beginTransaction ) {
        ODKDatabaseImplUtils.get().beginTransactionNonExclusive(db);
      }
      return dbHandleName;
    } catch (Exception e) {
      String msg = e.getLocalizedMessage();
      if ( msg == null ) msg = e.getMessage();
      if ( msg == null ) msg = e.toString();
      msg = "Exception: " + msg;
      WebLogger.getLogger(appName).e("openDatabase", appName + " " + dbHandleName.getDatabaseHandle() + " " + msg);
      WebLogger.getLogger(appName).printStackTrace(e);
      throw new RemoteException(msg);
    } finally {
      if ( db != null ) {
        // release the reference...
        // this does not necessarily close the db handle
        // or terminate any pending transaction
        db.releaseReference();
      }
    }
  }
  
  @Override
  public void beginTransaction(String appName, OdkDbHandle dbHandleName) throws RemoteException {

    OdkConnectionInterface db = null;

    try {
      // +1 referenceCount if db is returned (non-null)
      db = OdkConnectionFactorySingleton.getOdkConnectionFactoryInterface().getConnection(odkDatabaseService.getApplicationContext(), appName, dbHandleName);
      ODKDatabaseImplUtils.get().beginTransactionNonExclusive(db);
    } catch (Exception e) {
      String msg = e.getLocalizedMessage();
      if ( msg == null ) msg = e.getMessage();
      if ( msg == null ) msg = e.toString();
      msg = "Exception: " + msg;
      WebLogger.getLogger(appName).e("beginTransaction", appName + " " + dbHandleName.getDatabaseHandle() + " " + msg);
      WebLogger.getLogger(appName).printStackTrace(e);
      throw new RemoteException(msg);
    } finally {
      if ( db != null ) {
        // release the reference...
        // this does not necessarily close the db handle 
        // or terminate any pending transaction
        db.releaseReference();
      }
    }
  }

  @Override
  public void closeDatabase(String appName, OdkDbHandle dbHandleName) throws RemoteException {

    OdkConnectionInterface db = null;

    try {
      // +1 referenceCount if db is returned (non-null)
      db = OdkConnectionFactorySingleton.getOdkConnectionFactoryInterface().getConnection(odkDatabaseService.getApplicationContext(), appName, dbHandleName);
      boolean first = true;
      while ( db != null && db.isOpen() && db.inTransaction()) {
        if ( !first ) {
          WebLogger.getLogger(appName).e("closeDatabase", appName + " " + dbHandleName.getDatabaseHandle() + " aborting transaction!");
        }
        first = false;
        // (presumably) abort the outstanding transaction
        db.endTransaction();
      }
    } catch (Exception e) {
      String msg = e.getLocalizedMessage();
      if ( msg == null ) msg = e.getMessage();
      if ( msg == null ) msg = e.toString();
      msg = "Exception: " + msg;
      WebLogger.getLogger(appName).e("closeDatabase", appName + " " + dbHandleName.getDatabaseHandle() + " " + msg);
      WebLogger.getLogger(appName).printStackTrace(e);
      throw new RemoteException(msg);
    } finally {
      if ( db != null ) {
        try {
          // release the reference...
          // this does not necessarily close the db handle
          // or terminate any pending transaction
          db.releaseReference();
        } finally {
          // this will trigger close...
          OdkConnectionFactorySingleton.getOdkConnectionFactoryInterface().releaseDatabase(odkDatabaseService.getApplicationContext(), appName, dbHandleName);
        }
      }
    }
  }

  @Override
  public void closeTransaction(String appName, OdkDbHandle dbHandleName, boolean successful) throws RemoteException {

    OdkConnectionInterface db = null;

    try {
      // +1 referenceCount if db is returned (non-null)
      db = OdkConnectionFactorySingleton.getOdkConnectionFactoryInterface().getConnection(odkDatabaseService.getApplicationContext(), appName, dbHandleName);
      if ( successful ) {
        db.setTransactionSuccessful();
      }
      db.endTransaction();
    } catch (Exception e) {
      String msg = e.getLocalizedMessage();
      if ( msg == null ) msg = e.getMessage();
      if ( msg == null ) msg = e.toString();
      msg = "Exception: " + msg;
      WebLogger.getLogger(appName).e("closeTransaction", appName + " " + dbHandleName.getDatabaseHandle() + " " + msg);
      WebLogger.getLogger(appName).printStackTrace(e);
      throw new RemoteException(msg);
    } finally {
      if ( db != null ) {
        // release the reference...
        // this does not necessarily close the db handle
        // or terminate any pending transaction
        db.releaseReference();
      }
    }
  }

  @Override
  public void closeTransactionAndDatabase(String appName, OdkDbHandle dbHandleName, boolean successful)
      throws RemoteException {

    OdkConnectionInterface db = null;

    try {
      // +1 referenceCount if db is returned (non-null)
      db = OdkConnectionFactorySingleton.getOdkConnectionFactoryInterface().getConnection(odkDatabaseService.getApplicationContext(), appName, dbHandleName);
      if ( successful ) {
        db.setTransactionSuccessful();
      }
      db.endTransaction();
      boolean first = true;
      while ( db != null && db.isOpen() && db.inTransaction()) {
        if ( !first ) {
          WebLogger.getLogger(appName).e("closeTransactionAndDatabase", appName + " " + dbHandleName.getDatabaseHandle() + " aborting transaction!");
        }
        first = false;
        // (presumably) abort the outstanding transaction
        db.endTransaction();
      }
    } catch (Exception e) {
      String msg = e.getLocalizedMessage();
      if ( msg == null ) msg = e.getMessage();
      if ( msg == null ) msg = e.toString();
      msg = "Exception: " + msg;
      WebLogger.getLogger(appName).e("closeTransactionAndDatabase", appName + " " + dbHandleName.getDatabaseHandle() + " " + msg);
      WebLogger.getLogger(appName).printStackTrace(e);
      throw new RemoteException(msg);
    } finally {
      if ( db != null ) {
        try {
          // release the reference...
          // this does not necessarily close the db handle
          // or terminate any pending transaction
          db.releaseReference();
        } finally {
          // this will release the final reference and close the database
          OdkConnectionFactorySingleton.getOdkConnectionFactoryInterface().releaseDatabase(odkDatabaseService.getApplicationContext(), appName, dbHandleName);
        }
      }
    }
  }

  @Override
  public void changeDataRowsToNewRowState(String appName, OdkDbHandle dbHandleName, String tableId)
      throws RemoteException {

    OdkConnectionInterface db = null;

    try {
      // +1 referenceCount if db is returned (non-null)
      db = OdkConnectionFactorySingleton.getOdkConnectionFactoryInterface().getConnection(odkDatabaseService.getApplicationContext(), appName, dbHandleName);
      ODKDatabaseImplUtils.get().changeDataRowsToNewRowState(db, tableId);
    } catch (Exception e) {
      String msg = e.getLocalizedMessage();
      if ( msg == null ) msg = e.getMessage();
      if ( msg == null ) msg = e.toString();
      msg = "Exception: " + msg;
      WebLogger.getLogger(appName).e("changeDataRowsToNewRowState", appName + " " + dbHandleName.getDatabaseHandle() + " " + msg);
      WebLogger.getLogger(appName).printStackTrace(e);
      throw new RemoteException(msg);
    } finally {
      if ( db != null ) {
        // release the reference...
        // this does not necessarily close the db handle
        // or terminate any pending transaction
        db.releaseReference();
      }
    }
  }

  @Override
  public OrderedColumns createOrOpenDBTableWithColumns(String appName, OdkDbHandle dbHandleName, String tableId,
      ColumnList columns) throws RemoteException {

    OdkConnectionInterface db = null;

    try {
      // +1 referenceCount if db is returned (non-null)
      db = OdkConnectionFactorySingleton.getOdkConnectionFactoryInterface().getConnection(odkDatabaseService.getApplicationContext(), appName, dbHandleName);
      return ODKDatabaseImplUtils.get().createOrOpenDBTableWithColumns(db, appName, tableId, columns.getColumns());
    } catch (Exception e) {
      String msg = e.getLocalizedMessage();
      if ( msg == null ) msg = e.getMessage();
      if ( msg == null ) msg = e.toString();
      msg = "Exception: " + msg;
      WebLogger.getLogger(appName).e("createOrOpenDBTableWithColumns", appName + " " + dbHandleName.getDatabaseHandle() + " " + msg);
      WebLogger.getLogger(appName).printStackTrace(e);
      throw new RemoteException(msg);
    } finally {
      if ( db != null ) {
        // release the reference...
        // this does not necessarily close the db handle
        // or terminate any pending transaction
        db.releaseReference();
      }
    }
  }

  @Override
  public void deleteCheckpointRowsWithId(String appName, OdkDbHandle dbHandleName, String tableId, String rowId)
      throws RemoteException {

    OdkConnectionInterface db = null;

    try {
      // +1 referenceCount if db is returned (non-null)
      db = OdkConnectionFactorySingleton.getOdkConnectionFactoryInterface().getConnection(odkDatabaseService.getApplicationContext(), appName, dbHandleName);
      ODKDatabaseImplUtils.get().deleteCheckpointRowsWithId(db, appName, tableId, rowId);
    } catch (Exception e) {
      String msg = e.getLocalizedMessage();
      if ( msg == null ) msg = e.getMessage();
      if ( msg == null ) msg = e.toString();
      msg = "Exception: " + msg;
      WebLogger.getLogger(appName).e("deleteCheckpointRowsWithId", appName + " " + dbHandleName.getDatabaseHandle() + " " + msg);
      WebLogger.getLogger(appName).printStackTrace(e);
      throw new RemoteException(msg);
    } finally {
      if ( db != null ) {
        // release the reference...
        // this does not necessarily close the db handle
        // or terminate any pending transaction
        db.releaseReference();
      }
    }
  }

  @Override
<<<<<<< HEAD
  public void deleteLastCheckpointRowWithId(String appName, OdkDbHandle dbHandleName, String tableId, String rowId) throws RemoteException {

=======
  public void deleteLastCheckpointRowWithId(String appName, OdkDbHandle dbHandleName, String tableId, String rowId)
          throws RemoteException {

    OdkConnectionInterface db = null;

    try {
      db = AndroidConnectFactory.getOdkConnectionFactorySingleton().getConnection(odkDatabaseService.getApplicationContext(), appName, dbHandleName);
      ODKDatabaseImplUtils.get().deleteLastCheckpointRowWithId(db, tableId, rowId);
    } catch (Exception e) {
      String msg = e.getLocalizedMessage();
      if ( msg == null ) msg = e.getMessage();
      if ( msg == null ) msg = e.toString();
      msg = "Exception: " + msg;
      WebLogger.getLogger(appName).e("deleteCheckpointRowsWithId", msg);
      WebLogger.getLogger(appName).printStackTrace(e);
      throw new RemoteException(msg);
    } finally {
      if ( db != null && db.isOpen() ) {
        // release the reference...
        // this does not necessarily close the db handle
        // or terminate any pending transaction
        db.close();
      }
    }
>>>>>>> 3639978f
  }

  @Override
  public void deleteDBTableAndAllData(String appName, OdkDbHandle dbHandleName, String tableId) throws RemoteException {

    OdkConnectionInterface db = null;

    try {
      // +1 referenceCount if db is returned (non-null)
      db = OdkConnectionFactorySingleton.getOdkConnectionFactoryInterface().getConnection(odkDatabaseService.getApplicationContext(), appName, dbHandleName);
      ODKDatabaseImplUtils.get().deleteDBTableAndAllData(db, appName, tableId);
    } catch (Exception e) {
      String msg = e.getLocalizedMessage();
      if ( msg == null ) msg = e.getMessage();
      if ( msg == null ) msg = e.toString();
      msg = "Exception: " + msg;
      WebLogger.getLogger(appName).e("deleteDBTableAndAllDat", appName + " " + dbHandleName.getDatabaseHandle() + " " + msg);
      WebLogger.getLogger(appName).printStackTrace(e);
      throw new RemoteException(msg);
    } finally {
      if ( db != null ) {
        // release the reference...
        // this does not necessarily close the db handle
        // or terminate any pending transaction
        db.releaseReference();
      }
    }
  }

  @Override
  public void deleteDBTableMetadata(String appName, OdkDbHandle dbHandleName, String tableId, String partition,
      String aspect, String key) throws RemoteException {

    OdkConnectionInterface db = null;

    try {
      // +1 referenceCount if db is returned (non-null)
      db = OdkConnectionFactorySingleton.getOdkConnectionFactoryInterface().getConnection(odkDatabaseService.getApplicationContext(), appName, dbHandleName);
      ODKDatabaseImplUtils.get().deleteDBTableMetadata(db, tableId, partition, aspect, key);
    } catch (Exception e) {
      String msg = e.getLocalizedMessage();
      if ( msg == null ) msg = e.getMessage();
      if ( msg == null ) msg = e.toString();
      msg = "Exception: " + msg;
      WebLogger.getLogger(appName).e("deleteDBTableMetadata", appName + " " + dbHandleName.getDatabaseHandle() + " " + msg);
      WebLogger.getLogger(appName).printStackTrace(e);
      throw new RemoteException(msg);
    } finally {
      if ( db != null ) {
        // release the reference...
        // this does not necessarily close the db handle
        // or terminate any pending transaction
        db.releaseReference();
      }
    }
  }

  @Override
  public void deleteDataInExistingDBTableWithId(String appName, OdkDbHandle dbHandleName, String tableId, String rowId)
      throws RemoteException {

    OdkConnectionInterface db = null;

    try {
      // +1 referenceCount if db is returned (non-null)
      db = OdkConnectionFactorySingleton.getOdkConnectionFactoryInterface().getConnection(odkDatabaseService.getApplicationContext(), appName, dbHandleName);
      ODKDatabaseImplUtils.get().deleteDataInExistingDBTableWithId(db, appName, tableId, rowId);
    } catch (Exception e) {
      String msg = e.getLocalizedMessage();
      if ( msg == null ) msg = e.getMessage();
      if ( msg == null ) msg = e.toString();
      msg = "Exception: " + msg;
      WebLogger.getLogger(appName).e("deleteDataInExistingDBTableWithId", appName + " " + dbHandleName.getDatabaseHandle() + " " + msg);
      WebLogger.getLogger(appName).printStackTrace(e);
      throw new RemoteException(msg);
    } finally {
      if ( db != null ) {
        // release the reference...
        // this does not necessarily close the db handle
        // or terminate any pending transaction
        db.releaseReference();
      }
    }
  }

  @Override
  public void deleteServerConflictRowWithId(String appName, OdkDbHandle dbHandleName, String tableId, String rowId)
      throws RemoteException {

    OdkConnectionInterface db = null;

    try {
      // +1 referenceCount if db is returned (non-null)
      db = OdkConnectionFactorySingleton.getOdkConnectionFactoryInterface().getConnection(odkDatabaseService.getApplicationContext(), appName, dbHandleName);
      ODKDatabaseImplUtils.get().deleteServerConflictRowWithId(db, tableId, rowId);
    } catch (Exception e) {
      String msg = e.getLocalizedMessage();
      if ( msg == null ) msg = e.getMessage();
      if ( msg == null ) msg = e.toString();
      msg = "Exception: " + msg;
      WebLogger.getLogger(appName).e("deleteServerConflictRowWithId", appName + " " + dbHandleName.getDatabaseHandle() + " " + msg);
      WebLogger.getLogger(appName).printStackTrace(e);
      throw new RemoteException(msg);
    } finally {
      if ( db != null ) {
        // release the reference...
        // this does not necessarily close the db handle
        // or terminate any pending transaction
        db.releaseReference();
      }
    }
  }

  @Override
  public void enforceTypesDBTableMetadata(String appName, OdkDbHandle dbHandleName, String tableId)
      throws RemoteException {

    OdkConnectionInterface db = null;

    try {
      // +1 referenceCount if db is returned (non-null)
      db = OdkConnectionFactorySingleton.getOdkConnectionFactoryInterface().getConnection(odkDatabaseService.getApplicationContext(), appName, dbHandleName);
      ODKDatabaseImplUtils.get().enforceTypesDBTableMetadata(db, tableId);
    } catch (Exception e) {
      String msg = e.getLocalizedMessage();
      if ( msg == null ) msg = e.getMessage();
      if ( msg == null ) msg = e.toString();
      msg = "Exception: " + msg;
      WebLogger.getLogger(appName).e("enforceTypesDBTableMetadata", appName + " " + dbHandleName.getDatabaseHandle() + " " + msg);
      WebLogger.getLogger(appName).printStackTrace(e);
      throw new RemoteException(msg);
    } finally {
      if ( db != null ) {
        // release the reference...
        // this does not necessarily close the db handle
        // or terminate any pending transaction
        db.releaseReference();
      }
    }
    
  }

  @Override
  public String[] getAdminColumns() throws RemoteException {

    List<String> cols = ODKDatabaseImplUtils.get().getAdminColumns();
    return cols.toArray(new String[cols.size()]);

  }

  @Override
  public String[] getAllColumnNames(String appName, OdkDbHandle dbHandleName, String tableId) throws RemoteException {

    OdkConnectionInterface db = null;

    try {
      // +1 referenceCount if db is returned (non-null)
      db = OdkConnectionFactorySingleton.getOdkConnectionFactoryInterface().getConnection(odkDatabaseService.getApplicationContext(), appName, dbHandleName);
      return ODKDatabaseImplUtils.get().getAllColumnNames(db, tableId);
    } catch (Exception e) {
      String msg = e.getLocalizedMessage();
      if ( msg == null ) msg = e.getMessage();
      if ( msg == null ) msg = e.toString();
      msg = "Exception: " + msg;
      WebLogger.getLogger(appName).e("getAllColumnNames", appName + " " + dbHandleName.getDatabaseHandle() + " " + msg);
      WebLogger.getLogger(appName).printStackTrace(e);
      throw new RemoteException(msg);
    } finally {
      if ( db != null ) {
        // release the reference...
        // this does not necessarily close the db handle
        // or terminate any pending transaction
        db.releaseReference();
      }
    }

  }

  @Override
  public List<String> getAllTableIds(String appName, OdkDbHandle dbHandleName) throws RemoteException {

    OdkConnectionInterface db = null;

    try {
      // +1 referenceCount if db is returned (non-null)
      db = OdkConnectionFactorySingleton.getOdkConnectionFactoryInterface().getConnection(odkDatabaseService.getApplicationContext(), appName, dbHandleName);
      return ODKDatabaseImplUtils.get().getAllTableIds(db);
    } catch (Exception e) {
      String msg = e.getLocalizedMessage();
      if ( msg == null ) msg = e.getMessage();
      if ( msg == null ) msg = e.toString();
      msg = "Exception: " + msg;
      WebLogger.getLogger(appName).e("getAllTableIds", appName + " " + dbHandleName.getDatabaseHandle() + " " + msg);
      WebLogger.getLogger(appName).printStackTrace(e);
      throw new RemoteException(msg);
    } finally {
      if ( db != null ) {
        // release the reference...
        // this does not necessarily close the db handle
        // or terminate any pending transaction
        db.releaseReference();
      }
    }
  }

  @Override
  public UserTable getDataInExistingDBTableWithId(String appName, OdkDbHandle dbHandleName,
      String tableId, OrderedColumns orderedDefns, String rowId) throws RemoteException {

    OdkConnectionInterface db = null;

    try {
      // +1 referenceCount if db is returned (non-null)
      db = OdkConnectionFactorySingleton.getOdkConnectionFactoryInterface().getConnection(odkDatabaseService.getApplicationContext(), appName, dbHandleName);
      return ODKDatabaseImplUtils.get().getDataInExistingDBTableWithId(db, appName, tableId, orderedDefns, rowId);
    } catch (Exception e) {
      String msg = e.getLocalizedMessage();
      if ( msg == null ) msg = e.getMessage();
      if ( msg == null ) msg = e.toString();
      msg = "Exception: " + msg;
      WebLogger.getLogger(appName).e("getDataInExistingDBTableWithId", appName + " " + dbHandleName.getDatabaseHandle() + " " + msg);
      WebLogger.getLogger(appName).printStackTrace(e);
      throw new RemoteException(msg);
    } finally {
      if ( db != null ) {
        // release the reference...
        // this does not necessarily close the db handle
        // or terminate any pending transaction
        db.releaseReference();
      }
    }
  }

  @Override
  public List<KeyValueStoreEntry> getDBTableMetadata(String appName, OdkDbHandle dbHandleName,
      String tableId, String partition, String aspect, String key) throws RemoteException {

    OdkConnectionInterface db = null;

    ArrayList<KeyValueStoreEntry> kvsEntries = null;
    try {
      // +1 referenceCount if db is returned (non-null)
      db = OdkConnectionFactorySingleton.getOdkConnectionFactoryInterface().getConnection(odkDatabaseService.getApplicationContext(), appName, dbHandleName);
      kvsEntries = ODKDatabaseImplUtils.get().getDBTableMetadata(db, tableId, partition, aspect, key);
    } catch (Exception e) {
      String msg = e.getLocalizedMessage();
      if ( msg == null ) msg = e.getMessage();
      if ( msg == null ) msg = e.toString();
      msg = "Exception: " + msg;
      WebLogger.getLogger(appName).e("getDBTableMetadata", appName + " " + dbHandleName.getDatabaseHandle() + " " + msg);
      WebLogger.getLogger(appName).printStackTrace(e);
      throw new RemoteException(msg);
    } finally {
      if ( db != null ) {
        // release the reference...
        // this does not necessarily close the db handle
        // or terminate any pending transaction
        db.releaseReference();
      }
    }

    return kvsEntries;
  }

  @Override
  public List<TableHealthInfo> getTableHealthStatuses(String appName, OdkDbHandle dbHandleName) throws RemoteException {

    long now = System.currentTimeMillis();
    WebLogger.getLogger(appName).i("getTableHealthStatuses", appName + " " + dbHandleName.getDatabaseHandle() + " " +
            "getTableHealthStatuses -- searching for conflicts and checkpoints ");

    ArrayList<TableHealthInfo> problems = new ArrayList<TableHealthInfo>();
    OdkConnectionInterface db = null;
    try {
      // +1 referenceCount if db is returned (non-null)
      db = OdkConnectionFactorySingleton.getOdkConnectionFactoryInterface().getConnection(odkDatabaseService.getApplicationContext(), appName, dbHandleName);
      ArrayList<String> tableIds = ODKDatabaseImplUtils.get().getAllTableIds(db);

      for (String tableId : tableIds) {
        int health = ODKDatabaseImplUtils.get().getTableHealth(db, tableId);
        if ( health != ODKCursorUtils.TABLE_HEALTH_IS_CLEAN ) {
          TableHealthStatus status = TableHealthStatus.TABLE_HEALTH_IS_CLEAN;
          switch (health) {
          case ODKCursorUtils.TABLE_HEALTH_HAS_CHECKPOINTS:
            status = TableHealthStatus.TABLE_HEALTH_HAS_CHECKPOINTS;
            break;
          case ODKCursorUtils.TABLE_HEALTH_HAS_CONFLICTS:
            status = TableHealthStatus.TABLE_HEALTH_HAS_CONFLICTS;
            break;
          case ODKCursorUtils.TABLE_HEALTH_HAS_CHECKPOINTS_AND_CONFLICTS:
            status = TableHealthStatus.TABLE_HEALTH_HAS_CHECKPOINTS_AND_CONFLICTS;
            break;
          }
          TableHealthInfo info = new TableHealthInfo(tableId, status);
          problems.add(info);
        }
      }

      long elapsed = System.currentTimeMillis() - now;
      WebLogger.getLogger(appName).i("getTableHealthStatuses", appName + " " + dbHandleName.getDatabaseHandle() + " " +
              "getTableHealthStatuses -- full table scan completed: " + Long.toString(elapsed) + " ms");

      return problems;
    } finally {
      if ( db != null ) {
        // release the reference...
        // this does not necessarily close the db handle
        // or terminate any pending transaction
        db.releaseReference();
      }
    }
  }

  @Override
  public String[] getExportColumns() throws RemoteException {
    List<String> exports = ODKDatabaseImplUtils.get().getExportColumns();
    return exports.toArray(new String[exports.size()]);
  }

  @Override
  public String getSyncState(String appName, OdkDbHandle dbHandleName, String tableId, String rowId)
      throws RemoteException {

    OdkConnectionInterface db = null;

    try {
      // +1 referenceCount if db is returned (non-null)
      db = OdkConnectionFactorySingleton.getOdkConnectionFactoryInterface().getConnection(odkDatabaseService.getApplicationContext(), appName, dbHandleName);
      SyncState state = ODKDatabaseImplUtils.get().getSyncState(db, appName, tableId, rowId);
      return state.name();
    } catch (Exception e) {
      String msg = e.getLocalizedMessage();
      if ( msg == null ) msg = e.getMessage();
      if ( msg == null ) msg = e.toString();
      msg = "Exception: " + msg;
      WebLogger.getLogger(appName).e("getSyncState", appName + " " + dbHandleName.getDatabaseHandle() + " " + msg);
      WebLogger.getLogger(appName).printStackTrace(e);
      throw new RemoteException(msg);
    } finally {
      if ( db != null ) {
        // release the reference...
        // this does not necessarily close the db handle
        // or terminate any pending transaction
        db.releaseReference();
      }
    }
  }

  @Override
  public TableDefinitionEntry getTableDefinitionEntry(String appName, OdkDbHandle dbHandleName, String tableId)
      throws RemoteException {

    OdkConnectionInterface db = null;

    try {
      // +1 referenceCount if db is returned (non-null)
      db = OdkConnectionFactorySingleton.getOdkConnectionFactoryInterface().getConnection(odkDatabaseService.getApplicationContext(), appName, dbHandleName);
      return ODKDatabaseImplUtils.get().getTableDefinitionEntry(db, tableId);
    } catch (Exception e) {
      String msg = e.getLocalizedMessage();
      if ( msg == null ) msg = e.getMessage();
      if ( msg == null ) msg = e.toString();
      msg = "Exception: " + msg;
      WebLogger.getLogger(appName).e("getTableDefinitionEntry", appName + " " + dbHandleName.getDatabaseHandle() + " " + msg);
      WebLogger.getLogger(appName).printStackTrace(e);
      throw new RemoteException(msg);
    } finally {
      if ( db != null ) {
        // release the reference...
        // this does not necessarily close the db handle
        // or terminate any pending transaction
        db.releaseReference();
      }
    }
  }

  @Override
  public OrderedColumns getUserDefinedColumns(String appName, OdkDbHandle dbHandleName, String tableId)
      throws RemoteException {

    OdkConnectionInterface db = null;

    try {
      // +1 referenceCount if db is returned (non-null)
      db = OdkConnectionFactorySingleton.getOdkConnectionFactoryInterface().getConnection(odkDatabaseService.getApplicationContext(), appName, dbHandleName);
      return ODKDatabaseImplUtils.get().getUserDefinedColumns(db, appName, tableId);
    } catch (Exception e) {
      String msg = e.getLocalizedMessage();
      if ( msg == null ) msg = e.getMessage();
      if ( msg == null ) msg = e.toString();
      msg = "Exception: " + msg;
      WebLogger.getLogger(appName).e("getUserDefinedColumns", appName + " " + dbHandleName.getDatabaseHandle() + " " + msg);
      WebLogger.getLogger(appName).printStackTrace(e);
      throw new RemoteException(msg);
    } finally {
      if ( db != null ) {
        // release the reference...
        // this does not necessarily close the db handle
        // or terminate any pending transaction
        db.releaseReference();
      }
    }
  }

  @Override
  public boolean hasTableId(String appName, OdkDbHandle dbHandleName, String tableId) throws RemoteException {

    OdkConnectionInterface db = null;

    try {
      // +1 referenceCount if db is returned (non-null)
      db = OdkConnectionFactorySingleton.getOdkConnectionFactoryInterface().getConnection(odkDatabaseService.getApplicationContext(), appName, dbHandleName);
      return ODKDatabaseImplUtils.get().hasTableId(db, tableId);
    } catch (Exception e) {
      String msg = e.getLocalizedMessage();
      if ( msg == null ) msg = e.getMessage();
      if ( msg == null ) msg = e.toString();
      msg = "Exception: " + msg;
      WebLogger.getLogger(appName).e("hasTableId", appName + " " + dbHandleName.getDatabaseHandle() + " " + msg);
      WebLogger.getLogger(appName).printStackTrace(e);
      throw new RemoteException(msg);
    } finally {
      if ( db != null ) {
        // release the reference...
        // this does not necessarily close the db handle
        // or terminate any pending transaction
        db.releaseReference();
      }
    }
  }


  @Override
  public void insertCheckpointRowIntoExistingDBTableWithId(String appName, OdkDbHandle dbHandleName,
      String tableId, OrderedColumns orderedColumns, ContentValues cvValues, String rowId) throws RemoteException {

    OdkConnectionInterface db = null;

    try {
      db = AndroidConnectFactory.getOdkConnectionFactorySingleton().getConnection(odkDatabaseService.getApplicationContext(), appName, dbHandleName);
      ODKDatabaseImplUtils.get().insertCheckpointRowIntoExistingDBTableWithId(db, tableId, orderedColumns, cvValues, rowId);
    } catch (Exception e) {
      String msg = e.getLocalizedMessage();
      if ( msg == null ) msg = e.getMessage();
      if ( msg == null ) msg = e.toString();
      msg = "Exception: " + msg;
      WebLogger.getLogger(appName).e("deleteCheckpointRowsWithId", msg);
      WebLogger.getLogger(appName).printStackTrace(e);
      throw new RemoteException(msg);
    } finally {
      if ( db != null && db.isOpen() ) {
        // release the reference...
        // this does not necessarily close the db handle
        // or terminate any pending transaction
        db.close();
      }
    }
  }

  @Override
  public void insertCheckpointRowIntoExistingDBTableWithId(String appName, OdkDbHandle dbHandleName, String tableId, OrderedColumns orderedColumns, ContentValues cvValues, String rowId) throws RemoteException {

  }

  @Override
  public void insertDataIntoExistingDBTableWithId(String appName, OdkDbHandle dbHandleName, String tableId,
      OrderedColumns orderedColumns, ContentValues cvValues, String rowId) throws RemoteException {

    OdkConnectionInterface db = null;

    try {
      // +1 referenceCount if db is returned (non-null)
      db = OdkConnectionFactorySingleton.getOdkConnectionFactoryInterface().getConnection(odkDatabaseService.getApplicationContext(), appName, dbHandleName);
      ODKDatabaseImplUtils.get().insertDataIntoExistingDBTableWithId(db, tableId, orderedColumns, cvValues, rowId);
    } catch (Exception e) {
      String msg = e.getLocalizedMessage();
      if ( msg == null ) msg = e.getMessage();
      if ( msg == null ) msg = e.toString();
      msg = "Exception: " + msg;
      WebLogger.getLogger(appName).e("insertDataIntoExistingDBTableWithId", appName + " " + dbHandleName.getDatabaseHandle() + " " + msg);
      WebLogger.getLogger(appName).printStackTrace(e);
      throw new RemoteException(msg);
    } finally {
      if ( db != null ) {
        // release the reference...
        // this does not necessarily close the db handle
        // or terminate any pending transaction
        db.releaseReference();
      }
    }
  }

  @Override
  public void placeRowIntoConflict(String appName, OdkDbHandle dbHandleName, String tableId, String rowId, int conflictType)
      throws RemoteException {

    OdkConnectionInterface db = null;

    try {
      // +1 referenceCount if db is returned (non-null)
      db = OdkConnectionFactorySingleton.getOdkConnectionFactoryInterface().getConnection(odkDatabaseService.getApplicationContext(), appName, dbHandleName);
      ODKDatabaseImplUtils.get().placeRowIntoConflict(db, tableId, rowId, conflictType);
    } catch (Exception e) {
      String msg = e.getLocalizedMessage();
      if ( msg == null ) msg = e.getMessage();
      if ( msg == null ) msg = e.toString();
      msg = "Exception: " + msg;
      WebLogger.getLogger(appName).e("placeRowIntoConflict", appName + " " + dbHandleName.getDatabaseHandle() + " " + msg);
      WebLogger.getLogger(appName).printStackTrace(e);
      throw new RemoteException(msg);
    } finally {
      if ( db != null ) {
        // release the reference...
        // this does not necessarily close the db handle
        // or terminate any pending transaction
        db.releaseReference();
      }
    }
  }

  @Override
  public UserTable rawSqlQuery(String appName, OdkDbHandle dbHandleName, String tableId,
      OrderedColumns columnDefns, String whereClause, String[] selectionArgs,
      String[] groupBy, String having, String orderByElementKey, String orderByDirection)
      throws RemoteException {

    OdkConnectionInterface db = null;

    try {
      // +1 referenceCount if db is returned (non-null)
      db = OdkConnectionFactorySingleton.getOdkConnectionFactoryInterface().getConnection(odkDatabaseService.getApplicationContext(), appName, dbHandleName);
      return ODKDatabaseImplUtils.get().rawSqlQuery(db, appName, tableId,
          columnDefns, whereClause, selectionArgs,
          groupBy, having, orderByElementKey, orderByDirection);
    } catch (Exception e) {
      String msg = e.getLocalizedMessage();
      if ( msg == null ) msg = e.getMessage();
      if ( msg == null ) msg = e.toString();
      msg = "Exception: " + msg;
      WebLogger.getLogger(appName).e("rawSqlQuery", appName + " " + dbHandleName.getDatabaseHandle() + " " + msg);
      WebLogger.getLogger(appName).printStackTrace(e);
      throw new RemoteException(msg);
    } finally {
      if ( db != null ) {
        // release the reference...
        // this does not necessarily close the db handle
        // or terminate any pending transaction
        db.releaseReference();
      }
    }
  }

  @Override
  public void replaceDBTableMetadata(String appName, OdkDbHandle dbHandleName, KeyValueStoreEntry entry)
      throws RemoteException {

    OdkConnectionInterface db = null;

    try {
      // +1 referenceCount if db is returned (non-null)
      db = OdkConnectionFactorySingleton.getOdkConnectionFactoryInterface().getConnection(odkDatabaseService.getApplicationContext(), appName, dbHandleName);
      ODKDatabaseImplUtils.get().replaceDBTableMetadata(db, entry);
    } catch (Exception e) {
      String msg = e.getLocalizedMessage();
      if ( msg == null ) msg = e.getMessage();
      if ( msg == null ) msg = e.toString();
      msg = "Exception: " + msg;
      WebLogger.getLogger(appName).e("replaceDBTableMetadata", appName + " " + dbHandleName.getDatabaseHandle() + " " + msg);
      WebLogger.getLogger(appName).printStackTrace(e);
      throw new RemoteException(msg);
    } finally {
      if ( db != null ) {
        // release the reference...
        // this does not necessarily close the db handle
        // or terminate any pending transaction
        db.releaseReference();
      }
    }
  }

  @Override
  public void replaceDBTableMetadataList(String appName, OdkDbHandle dbHandleName, String tableId,
      List<KeyValueStoreEntry> entries, boolean clear) throws RemoteException {

    OdkConnectionInterface db = null;

    try {
      // +1 referenceCount if db is returned (non-null)
      db = OdkConnectionFactorySingleton.getOdkConnectionFactoryInterface().getConnection(odkDatabaseService.getApplicationContext(), appName, dbHandleName);
      ODKDatabaseImplUtils.get().replaceDBTableMetadata(db, tableId, entries, clear);
    } catch (Exception e) {
      String msg = e.getLocalizedMessage();
      if ( msg == null ) msg = e.getMessage();
      if ( msg == null ) msg = e.toString();
      msg = "Exception: " + msg;
      WebLogger.getLogger(appName).e("replaceDBTableMetadataList", appName + " " + dbHandleName.getDatabaseHandle() + " " + msg);
      WebLogger.getLogger(appName).printStackTrace(e);
      throw new RemoteException(msg);
    } finally {
      if ( db != null ) {
        // release the reference...
        // this does not necessarily close the db handle
        // or terminate any pending transaction
        db.releaseReference();
      }
    }
  }

  @Override
  public void restoreRowFromConflict(String appName, OdkDbHandle dbHandleName, String tableId, String rowId,
      String syncState, int conflictType) throws RemoteException {

    OdkConnectionInterface db = null;

    try {
      // +1 referenceCount if db is returned (non-null)
      db = OdkConnectionFactorySingleton.getOdkConnectionFactoryInterface().getConnection(odkDatabaseService.getApplicationContext(), appName, dbHandleName);
      ODKDatabaseImplUtils.get().restoreRowFromConflict(db, tableId, rowId,
          SyncState.valueOf(syncState), conflictType);
    } catch (Exception e) {
      String msg = e.getLocalizedMessage();
      if ( msg == null ) msg = e.getMessage();
      if ( msg == null ) msg = e.toString();
      msg = "Exception: " + msg;
      WebLogger.getLogger(appName).e("restoreRowFromConflict", appName + " " + dbHandleName.getDatabaseHandle() + " " + msg);
      WebLogger.getLogger(appName).printStackTrace(e);
      throw new RemoteException(msg);
    } finally {
      if ( db != null ) {
        // release the reference...
        // this does not necessarily close the db handle
        // or terminate any pending transaction
        db.releaseReference();
      }
    }
  }

  @Override
  public void saveAsIncompleteMostRecentCheckpointDataInDBTableWithId(String appName, OdkDbHandle dbHandleName,
      String tableId, String rowId) throws RemoteException {

    OdkConnectionInterface db = null;

    try {
      // +1 referenceCount if db is returned (non-null)
      db = OdkConnectionFactorySingleton.getOdkConnectionFactoryInterface().getConnection(odkDatabaseService.getApplicationContext(), appName, dbHandleName);
      ODKDatabaseImplUtils.get().saveAsIncompleteMostRecentCheckpointDataInDBTableWithId(db, tableId, rowId);
    } catch (Exception e) {
      String msg = e.getLocalizedMessage();
      if ( msg == null ) msg = e.getMessage();
      if ( msg == null ) msg = e.toString();
      msg = "Exception: " + msg;
      WebLogger.getLogger(appName).e("saveAsIncompleteMostRecentCheckpointDataInDBTableWithId", appName + " " + dbHandleName.getDatabaseHandle() + " " + msg);
      WebLogger.getLogger(appName).printStackTrace(e);
      throw new RemoteException(msg);
    } finally {
      if ( db != null ) {
        // release the reference...
        // this does not necessarily close the db handle
        // or terminate any pending transaction
        db.releaseReference();
      }
    }
  }

  @Override
<<<<<<< HEAD
  public void saveAsCompleteMostRecentCheckpointDataInDBTableWithId(String appName, OdkDbHandle dbHandleName, String tableId, String rowId) throws RemoteException {

=======
  public void saveAsCompleteMostRecentCheckpointDataInDBTableWithId(String appName, OdkDbHandle dbHandleName,
                                                                      String tableId, String rowId) throws RemoteException {

    OdkConnectionInterface db = null;

    try {
      db = AndroidConnectFactory.getOdkConnectionFactorySingleton().getConnection(odkDatabaseService.getApplicationContext(), appName, dbHandleName);
      ODKDatabaseImplUtils.get().saveAsCompleteMostRecentCheckpointDataInDBTableWithId(db, tableId, rowId);
    } catch (Exception e) {
      String msg = e.getLocalizedMessage();
      if ( msg == null ) msg = e.getMessage();
      if ( msg == null ) msg = e.toString();
      msg = "Exception: " + msg;
      WebLogger.getLogger(appName).e("saveAsCompleteMostRecentCheckpointDataInDBTableWithId", msg);
      WebLogger.getLogger(appName).printStackTrace(e);
      throw new RemoteException(msg);
    } finally {
      if ( db != null && db.isOpen() ) {
        db.close();
      }
    }
>>>>>>> 3639978f
  }

  @Override
  public void updateDBTableETags(String appName, OdkDbHandle dbHandleName, String tableId, String schemaETag,
      String lastDataETag)
      throws RemoteException {

    OdkConnectionInterface db = null;

    try {
      // +1 referenceCount if db is returned (non-null)
      db = OdkConnectionFactorySingleton.getOdkConnectionFactoryInterface().getConnection(odkDatabaseService.getApplicationContext(), appName, dbHandleName);
      ODKDatabaseImplUtils.get().updateDBTableETags(db, tableId, schemaETag, lastDataETag);
    } catch (Exception e) {
      String msg = e.getLocalizedMessage();
      if ( msg == null ) msg = e.getMessage();
      if ( msg == null ) msg = e.toString();
      msg = "Exception: " + msg;
      WebLogger.getLogger(appName).e("updateDBTableETags", appName + " " + dbHandleName.getDatabaseHandle() + " " + msg);
      WebLogger.getLogger(appName).printStackTrace(e);
      throw new RemoteException(msg);
    } finally {
      if ( db != null ) {
        // release the reference...
        // this does not necessarily close the db handle
        // or terminate any pending transaction
        db.releaseReference();
      }
    }
  }

  @Override
  public void updateDBTableLastSyncTime(String appName, OdkDbHandle dbHandleName, String tableId)
      throws RemoteException {

    OdkConnectionInterface db = null;

    try {
      // +1 referenceCount if db is returned (non-null)
      db = OdkConnectionFactorySingleton.getOdkConnectionFactoryInterface().getConnection(odkDatabaseService.getApplicationContext(), appName, dbHandleName);
      ODKDatabaseImplUtils.get().updateDBTableLastSyncTime(db, tableId);
    } catch (Exception e) {
      String msg = e.getLocalizedMessage();
      if ( msg == null ) msg = e.getMessage();
      if ( msg == null ) msg = e.toString();
      msg = "Exception: " + msg;
      WebLogger.getLogger(appName).e("updateDBTableLastSyncTime", appName + " " + dbHandleName.getDatabaseHandle() + " " + msg);
      WebLogger.getLogger(appName).printStackTrace(e);
      throw new RemoteException(msg);
    } finally {
      if ( db != null ) {
        // release the reference...
        // this does not necessarily close the db handle
        // or terminate any pending transaction
        db.releaseReference();
      }
    }
  }

  @Override
  public void updateDataInExistingDBTableWithId(String appName, OdkDbHandle dbHandleName, String tableId,
      OrderedColumns orderedColumns, ContentValues cvValues, String rowId) throws RemoteException {

    OdkConnectionInterface db = null;

    try {
      // +1 referenceCount if db is returned (non-null)
      db = OdkConnectionFactorySingleton.getOdkConnectionFactoryInterface().getConnection(odkDatabaseService.getApplicationContext(), appName, dbHandleName);
      ODKDatabaseImplUtils.get().updateDataInExistingDBTableWithId(db, tableId, orderedColumns, cvValues, rowId);
    } catch (Exception e) {
      String msg = e.getLocalizedMessage();
      if ( msg == null ) msg = e.getMessage();
      if ( msg == null ) msg = e.toString();
      msg = "Exception: " + msg;
      WebLogger.getLogger(appName).e("updateDataInExistingDBTableWithId", appName + " " + dbHandleName.getDatabaseHandle() + " " + msg);
      WebLogger.getLogger(appName).printStackTrace(e);
      throw new RemoteException(msg);
    } finally {
      if ( db != null ) {
        // release the reference...
        // this does not necessarily close the db handle
        // or terminate any pending transaction
        db.releaseReference();
      }
    }
  }

  @Override
  public void updateRowETagAndSyncState(String appName, OdkDbHandle dbHandleName, String tableId, String rowId,
      String rowETag, String syncState) throws RemoteException {

    OdkConnectionInterface db = null;

    try {
      // +1 referenceCount if db is returned (non-null)
      db = OdkConnectionFactorySingleton.getOdkConnectionFactoryInterface().getConnection(odkDatabaseService.getApplicationContext(), appName, dbHandleName);
      ODKDatabaseImplUtils.get().updateRowETagAndSyncState(db, tableId, rowId, rowETag, SyncState.valueOf(syncState));
    } catch (Exception e) {
      String msg = e.getLocalizedMessage();
      if ( msg == null ) msg = e.getMessage();
      if ( msg == null ) msg = e.toString();
      msg = "Exception: " + msg;
      WebLogger.getLogger(appName).e("updateRowETagAndSyncState", appName + " " + dbHandleName.getDatabaseHandle() + " " + msg);
      WebLogger.getLogger(appName).printStackTrace(e);
      throw new RemoteException(msg);
    } finally {
      if ( db != null ) {
        // release the reference...
        // this does not necessarily close the db handle
        // or terminate any pending transaction
        db.releaseReference();
      }
    }
  }

  @Override
  public void deleteAllSyncETagsForTableId(String appName, OdkDbHandle dbHandleName, String tableId) throws RemoteException {

    OdkConnectionInterface db = null;

    try {
      // +1 referenceCount if db is returned (non-null)
      db = OdkConnectionFactorySingleton.getOdkConnectionFactoryInterface().getConnection(odkDatabaseService.getApplicationContext(), appName, dbHandleName);
      SyncETagsUtils seu = new SyncETagsUtils();
      seu.deleteAllSyncETagsForTableId(db, tableId);
    } catch (Exception e) {
      String msg = e.getLocalizedMessage();
      if ( msg == null ) msg = e.getMessage();
      if ( msg == null ) msg = e.toString();
      msg = "Exception: " + msg;
      WebLogger.getLogger(appName).e("deleteAllSyncETagsForTableId", appName + " " + dbHandleName.getDatabaseHandle() + " " + msg);
      WebLogger.getLogger(appName).printStackTrace(e);
      throw new RemoteException(msg);
    } finally {
      if ( db != null ) {
        // release the reference...
        // this does not necessarily close the db handle
        // or terminate any pending transaction
        db.releaseReference();
      }
    }
  }

  @Override
  public void deleteAllSyncETagsExceptForServer(String appName, OdkDbHandle dbHandleName, String verifiedUri)
      throws RemoteException {

    OdkConnectionInterface db = null;

    try {
      // +1 referenceCount if db is returned (non-null)
      db = OdkConnectionFactorySingleton.getOdkConnectionFactoryInterface().getConnection(odkDatabaseService.getApplicationContext(), appName, dbHandleName);
      SyncETagsUtils seu = new SyncETagsUtils();
      seu.deleteAllSyncETagsExceptForServer(db, verifiedUri);
    } catch (Exception e) {
      String msg = e.getLocalizedMessage();
      if ( msg == null ) msg = e.getMessage();
      if ( msg == null ) msg = e.toString();
      msg = "Exception: " + msg;
      WebLogger.getLogger(appName).e("deleteAllSyncETagsExceptForServer", appName + " " + dbHandleName.getDatabaseHandle() + " " + msg);
      WebLogger.getLogger(appName).printStackTrace(e);
      throw new RemoteException(msg);
    } finally {
      if ( db != null ) {
        // release the reference...
        // this does not necessarily close the db handle
        // or terminate any pending transaction
        db.releaseReference();
      }
    }
  }

  @Override
  public void deleteAllSyncETagsUnderServer(String appName, OdkDbHandle dbHandleName, String verifiedUri)
      throws RemoteException {

    OdkConnectionInterface db = null;

    try {
      // +1 referenceCount if db is returned (non-null)
      db = OdkConnectionFactorySingleton.getOdkConnectionFactoryInterface().getConnection(odkDatabaseService.getApplicationContext(), appName, dbHandleName);
      SyncETagsUtils seu = new SyncETagsUtils();
      seu.deleteAllSyncETagsUnderServer(db, verifiedUri);
    } catch (Exception e) {
      String msg = e.getLocalizedMessage();
      if ( msg == null ) msg = e.getMessage();
      if ( msg == null ) msg = e.toString();
      msg = "Exception: " + msg;
      WebLogger.getLogger(appName).e("deleteAllSyncETagsUnderServer", appName + " " + dbHandleName.getDatabaseHandle() + " " + msg);
      WebLogger.getLogger(appName).printStackTrace(e);
      throw new RemoteException(msg);
    } finally {
      if ( db != null ) {
        // release the reference...
        // this does not necessarily close the db handle
        // or terminate any pending transaction
        db.releaseReference();
      }
    }
  }

  @Override
  public String getFileSyncETag(String appName, OdkDbHandle dbHandleName, String verifiedUri, String tableId, long modificationTimestamp)
      throws RemoteException {

    OdkConnectionInterface db = null;

    try {
      // +1 referenceCount if db is returned (non-null)
      db = OdkConnectionFactorySingleton.getOdkConnectionFactoryInterface().getConnection(odkDatabaseService.getApplicationContext(), appName, dbHandleName);
      SyncETagsUtils seu = new SyncETagsUtils();
      return seu.getFileSyncETag(db, verifiedUri, tableId, modificationTimestamp);
    } catch (Exception e) {
      String msg = e.getLocalizedMessage();
      if ( msg == null ) msg = e.getMessage();
      if ( msg == null ) msg = e.toString();
      msg = "Exception: " + msg;
      WebLogger.getLogger(appName).e("getFileSyncETag", appName + " " + dbHandleName.getDatabaseHandle() + " " + msg);
      WebLogger.getLogger(appName).printStackTrace(e);
      throw new RemoteException(msg);
    } finally {
      if ( db != null ) {
        // release the reference...
        // this does not necessarily close the db handle
        // or terminate any pending transaction
        db.releaseReference();
      }
    }
  }

  @Override
  public String getManifestSyncETag(String appName, OdkDbHandle dbHandleName, String verifiedUri, String tableId)
      throws RemoteException {

    OdkConnectionInterface db = null;

    try {
      // +1 referenceCount if db is returned (non-null)
      db = OdkConnectionFactorySingleton.getOdkConnectionFactoryInterface().getConnection(odkDatabaseService.getApplicationContext(), appName, dbHandleName);
      SyncETagsUtils seu = new SyncETagsUtils();
      return seu.getManifestSyncETag(db, verifiedUri, tableId);
    } catch (Exception e) {
      String msg = e.getLocalizedMessage();
      if ( msg == null ) msg = e.getMessage();
      if ( msg == null ) msg = e.toString();
      msg = "Exception: " + msg;
      WebLogger.getLogger(appName).e("getManifestSyncETag", appName + " " + dbHandleName.getDatabaseHandle() + " " + msg);
      WebLogger.getLogger(appName).printStackTrace(e);
      throw new RemoteException(msg);
    } finally {
      if ( db != null ) {
        // release the reference...
        // this does not necessarily close the db handle
        // or terminate any pending transaction
        db.releaseReference();
      }
    }
  }

  @Override
  public void updateFileSyncETag(String appName, OdkDbHandle dbHandleName, String verifiedUri, String tableId,
      long modificationTimestamp, String eTag) throws RemoteException {

    OdkConnectionInterface db = null;

    try {
      // +1 referenceCount if db is returned (non-null)
      db = OdkConnectionFactorySingleton.getOdkConnectionFactoryInterface().getConnection(odkDatabaseService.getApplicationContext(), appName, dbHandleName);
      SyncETagsUtils seu = new SyncETagsUtils();
      seu.updateFileSyncETag(db, verifiedUri, tableId, modificationTimestamp, eTag);
    } catch (Exception e) {
      String msg = e.getLocalizedMessage();
      if ( msg == null ) msg = e.getMessage();
      if ( msg == null ) msg = e.toString();
      msg = "Exception: " + msg;
      WebLogger.getLogger(appName).e("updateFileSyncETag", appName + " " + dbHandleName.getDatabaseHandle() + " " + msg);
      WebLogger.getLogger(appName).printStackTrace(e);
      throw new RemoteException(msg);
    } finally {
      if ( db != null ) {
        // release the reference...
        // this does not necessarily close the db handle
        // or terminate any pending transaction
        db.releaseReference();
      }
    }
  }

  @Override
  public void updateManifestSyncETag(String appName, OdkDbHandle dbHandleName, String verifiedUri, String tableId,
      String eTag) throws RemoteException {

    OdkConnectionInterface db = null;

    try {
      // +1 referenceCount if db is returned (non-null)
      db = OdkConnectionFactorySingleton.getOdkConnectionFactoryInterface().getConnection(odkDatabaseService.getApplicationContext(), appName, dbHandleName);
      SyncETagsUtils seu = new SyncETagsUtils();
      seu.updateManifestSyncETag(db, verifiedUri, tableId, eTag);
    } catch (Exception e) {
      String msg = e.getLocalizedMessage();
      if ( msg == null ) msg = e.getMessage();
      if ( msg == null ) msg = e.toString();
      msg = "Exception: " + msg;
      WebLogger.getLogger(appName).e("updateManifestSyncETag", appName + " " + dbHandleName.getDatabaseHandle() + " " + msg);
      WebLogger.getLogger(appName).printStackTrace(e);
      throw new RemoteException(msg);
    } finally {
      if ( db != null ) {
        // release the reference...
        // this does not necessarily close the db handle
        // or terminate any pending transaction
        db.releaseReference();
      }
    }
  }

}<|MERGE_RESOLUTION|>--- conflicted
+++ resolved
@@ -312,35 +312,31 @@
   }
 
   @Override
-<<<<<<< HEAD
-  public void deleteLastCheckpointRowWithId(String appName, OdkDbHandle dbHandleName, String tableId, String rowId) throws RemoteException {
-
-=======
   public void deleteLastCheckpointRowWithId(String appName, OdkDbHandle dbHandleName, String tableId, String rowId)
           throws RemoteException {
 
     OdkConnectionInterface db = null;
 
     try {
-      db = AndroidConnectFactory.getOdkConnectionFactorySingleton().getConnection(odkDatabaseService.getApplicationContext(), appName, dbHandleName);
+      // +1 referenceCount if db is returned (non-null)
+      db = OdkConnectionFactorySingleton.getOdkConnectionFactoryInterface().getConnection(odkDatabaseService.getApplicationContext(), appName, dbHandleName);
       ODKDatabaseImplUtils.get().deleteLastCheckpointRowWithId(db, tableId, rowId);
     } catch (Exception e) {
       String msg = e.getLocalizedMessage();
       if ( msg == null ) msg = e.getMessage();
       if ( msg == null ) msg = e.toString();
       msg = "Exception: " + msg;
-      WebLogger.getLogger(appName).e("deleteCheckpointRowsWithId", msg);
-      WebLogger.getLogger(appName).printStackTrace(e);
-      throw new RemoteException(msg);
-    } finally {
-      if ( db != null && db.isOpen() ) {
-        // release the reference...
-        // this does not necessarily close the db handle
-        // or terminate any pending transaction
-        db.close();
-      }
-    }
->>>>>>> 3639978f
+      WebLogger.getLogger(appName).e("deleteLastCheckpointRowWithId", appName + " " + dbHandleName.getDatabaseHandle() + " " + msg);
+      WebLogger.getLogger(appName).printStackTrace(e);
+      throw new RemoteException(msg);
+    } finally {
+      if ( db != null ) {
+        // release the reference...
+        // this does not necessarily close the db handle
+        // or terminate any pending transaction
+        db.releaseReference();
+      }
+    }
   }
 
   @Override
@@ -772,7 +768,6 @@
     }
   }
 
-
   @Override
   public void insertCheckpointRowIntoExistingDBTableWithId(String appName, OdkDbHandle dbHandleName,
       String tableId, OrderedColumns orderedColumns, ContentValues cvValues, String rowId) throws RemoteException {
@@ -780,29 +775,25 @@
     OdkConnectionInterface db = null;
 
     try {
-      db = AndroidConnectFactory.getOdkConnectionFactorySingleton().getConnection(odkDatabaseService.getApplicationContext(), appName, dbHandleName);
+      // +1 referenceCount if db is returned (non-null)
+      db = OdkConnectionFactorySingleton.getOdkConnectionFactoryInterface().getConnection(odkDatabaseService.getApplicationContext(), appName, dbHandleName);
       ODKDatabaseImplUtils.get().insertCheckpointRowIntoExistingDBTableWithId(db, tableId, orderedColumns, cvValues, rowId);
     } catch (Exception e) {
       String msg = e.getLocalizedMessage();
       if ( msg == null ) msg = e.getMessage();
       if ( msg == null ) msg = e.toString();
       msg = "Exception: " + msg;
-      WebLogger.getLogger(appName).e("deleteCheckpointRowsWithId", msg);
-      WebLogger.getLogger(appName).printStackTrace(e);
-      throw new RemoteException(msg);
-    } finally {
-      if ( db != null && db.isOpen() ) {
-        // release the reference...
-        // this does not necessarily close the db handle
-        // or terminate any pending transaction
-        db.close();
-      }
-    }
-  }
-
-  @Override
-  public void insertCheckpointRowIntoExistingDBTableWithId(String appName, OdkDbHandle dbHandleName, String tableId, OrderedColumns orderedColumns, ContentValues cvValues, String rowId) throws RemoteException {
-
+      WebLogger.getLogger(appName).e("insertCheckpointRowIntoExistingDBTableWithId", appName + " " + dbHandleName.getDatabaseHandle() + " " + msg);
+      WebLogger.getLogger(appName).printStackTrace(e);
+      throw new RemoteException(msg);
+    } finally {
+      if ( db != null ) {
+        // release the reference...
+        // this does not necessarily close the db handle
+        // or terminate any pending transaction
+        db.releaseReference();
+      }
+    }
   }
 
   @Override
@@ -959,7 +950,7 @@
       // +1 referenceCount if db is returned (non-null)
       db = OdkConnectionFactorySingleton.getOdkConnectionFactoryInterface().getConnection(odkDatabaseService.getApplicationContext(), appName, dbHandleName);
       ODKDatabaseImplUtils.get().restoreRowFromConflict(db, tableId, rowId,
-          SyncState.valueOf(syncState), conflictType);
+              SyncState.valueOf(syncState), conflictType);
     } catch (Exception e) {
       String msg = e.getLocalizedMessage();
       if ( msg == null ) msg = e.getMessage();
@@ -1007,32 +998,31 @@
   }
 
   @Override
-<<<<<<< HEAD
-  public void saveAsCompleteMostRecentCheckpointDataInDBTableWithId(String appName, OdkDbHandle dbHandleName, String tableId, String rowId) throws RemoteException {
-
-=======
   public void saveAsCompleteMostRecentCheckpointDataInDBTableWithId(String appName, OdkDbHandle dbHandleName,
                                                                       String tableId, String rowId) throws RemoteException {
 
     OdkConnectionInterface db = null;
 
     try {
-      db = AndroidConnectFactory.getOdkConnectionFactorySingleton().getConnection(odkDatabaseService.getApplicationContext(), appName, dbHandleName);
+      // +1 referenceCount if db is returned (non-null)
+      db = OdkConnectionFactorySingleton.getOdkConnectionFactoryInterface().getConnection(odkDatabaseService.getApplicationContext(), appName, dbHandleName);
       ODKDatabaseImplUtils.get().saveAsCompleteMostRecentCheckpointDataInDBTableWithId(db, tableId, rowId);
     } catch (Exception e) {
       String msg = e.getLocalizedMessage();
       if ( msg == null ) msg = e.getMessage();
       if ( msg == null ) msg = e.toString();
       msg = "Exception: " + msg;
-      WebLogger.getLogger(appName).e("saveAsCompleteMostRecentCheckpointDataInDBTableWithId", msg);
-      WebLogger.getLogger(appName).printStackTrace(e);
-      throw new RemoteException(msg);
-    } finally {
-      if ( db != null && db.isOpen() ) {
-        db.close();
-      }
-    }
->>>>>>> 3639978f
+      WebLogger.getLogger(appName).e("saveAsCompleteMostRecentCheckpointDataInDBTableWithId", appName + " " + dbHandleName.getDatabaseHandle() + " " + msg);
+      WebLogger.getLogger(appName).printStackTrace(e);
+      throw new RemoteException(msg);
+    } finally {
+      if ( db != null ) {
+        // release the reference...
+        // this does not necessarily close the db handle
+        // or terminate any pending transaction
+        db.releaseReference();
+      }
+    }
   }
 
   @Override
