--- conflicted
+++ resolved
@@ -149,8 +149,8 @@
     androidTestImplementation 'androidx.test:runner:1.4.0'
     androidTestImplementation 'androidx.test:rules:1.4.0'
     androidTestImplementation fileTree(include: '*.jar', dir: 'libs')
-<<<<<<< HEAD
-    androidTestImplementation 'androidx.annotation:annotation:1.2.0'
+
+    androidTestImplementation 'androidx.annotation:annotation:1.3.0'
     androidTestImplementation 'androidx.test.espresso:espresso-core:3.4.0'
     androidTestImplementation 'androidx.test.espresso:espresso-intents:3.4.0'
     androidTestImplementation 'androidx.test.ext:junit:1.1.3'
@@ -158,13 +158,8 @@
     androidTestImplementation 'com.google.truth:truth:1.1.3'
 
     testImplementation 'junit:junit:4.13.2'
-    testImplementation 'androidx.annotation:annotation:1.2.0'
-=======
-    androidTestImplementation 'androidx.annotation:annotation:1.3.0'
+    testImplementation 'androidx.annotation:annotation:1.3.0'
 
-    testImplementation 'junit:junit:4.13.2'
-    testImplementation 'androidx.annotation:annotation:1.3.0'
->>>>>>> f744e6ee
 }
 
 task grantPermissionForODKApp {
