/**************************************************************************************************
                                        GRADLE CONFIG
 *************************************************************************************************/

if ((new File(gradle.local)).exists()) {
    apply from: gradle.local
} else {
    apply from: gradle.remote
}

applicationScripts.each {
    apply from: it
}

apply plugin: 'com.android.application'
apply plugin: 'io.fabric'

android {
    // The following are set in the common.gradle file
    compileSdkVersion(compileVersion)
    buildToolsVersion(buildTools)

    defaultConfig {
        applicationId(groupId + servicesName)
        minSdkVersion(minVersion)
        targetSdkVersion(targetVersion)
        versionCode(releaseVersionCode)
        versionName(versionCodeName)
        testInstrumentationRunner(instrumentationRunner)
    }

    productFlavors {
        demo {
        }

        master {
        }

        snapshot {
        }

        uitest {
        }
    }

    signingConfigs {
        release {
            if (shouldSign) {
                storeFile file(signStoreFilePath)
                storePassword signStorePass
                keyAlias signKeyAlias
                keyPassword signKeyPass
            }
        }
    }

    buildTypes {
        release {
            minifyEnabled(minify)
            proguardFiles getDefaultProguardFile('proguard-android.txt'), 'proguard-rules.txt'

            if (shouldSign) {
                signingConfig signingConfigs.release
            }
        }
        debug {
            debuggable(true)
            testCoverageEnabled(testCoverage) // Allows AndroidTest JaCoCo reports to be generated
        }
    }

    dexOptions {
        javaMaxHeapSize "2g"
    }

    lintOptions {
        disable 'InvalidPackage'
    }

    packagingOptions { // Pick first occurrence of any files that cause conflicts, as defined in common.gradle
        packageList.each {
            pickFirst it
        }
    }

    compileOptions {
      sourceCompatibility javaVersion
      targetCompatibility javaVersion
    }
}

configurations.all {
    resolutionStrategy {
        cacheDynamicVersionsFor(0, 'seconds')
        cacheChangingModulesFor(0, 'seconds')
    }
}

allprojects {
    tasks.withType(JavaCompile) {
        options.compilerArgs << "-Xlint:deprecation" << "-Xlint:unchecked"
    }
}

dependencies {
    compile fileTree(include: '*.jar', dir: 'libs')
<<<<<<< HEAD
    compile 'com.android.support:support-annotations:25.3.1'
    compile 'com.google.firebase:firebase-core:10.0.1'
    compile ('com.crashlytics.sdk.android:crashlytics:2.6.8@aar') {
        transitive =true;
    }
=======
    compile 'com.android.support:support-annotations:25.4.0'
    compile 'com.android.support:support-v13:25.4.0'
>>>>>>> 2e4a4091

    if (libraryProjectPath.exists() && gradle.useLocal) { // Local project is favoured
        compile project(libraryProjectName)
    } else {
        demoCompile(group: groupId, name: libraryDemoArtifactName, classifier: demoRelease,
                version: latestVersion, ext: 'aar')
        masterCompile(group: groupId, name: libraryMasterArtifactName, classifier: masterRelease,
                version: masterArtifactVersion, ext: 'aar')
        snapshotCompile(group: groupId, name: librarySnapshotArtifactName,
                classifier: snapshotRelease, version: latestVersion, ext: 'aar')
        uitestCompile(group: groupId, name: librarySnapshotArtifactName,
                      classifier: snapshotRelease, version: latestVersion, ext: 'aar')
    }

    // Testing-only dependencies
    androidTestCompile 'com.android.support.test:runner:1.0.0'
    androidTestCompile 'com.android.support.test:rules:1.0.0'
    androidTestCompile fileTree(include: '*.jar', dir: 'libs')
	androidTestCompile 'com.android.support:support-annotations:25.4.0'

    testCompile 'junit:junit:4.12'
}<|MERGE_RESOLUTION|>--- conflicted
+++ resolved
@@ -104,16 +104,13 @@
 
 dependencies {
     compile fileTree(include: '*.jar', dir: 'libs')
-<<<<<<< HEAD
-    compile 'com.android.support:support-annotations:25.3.1'
+
+    compile 'com.android.support:support-annotations:25.4.0'
+    compile 'com.android.support:support-v13:25.4.0'
     compile 'com.google.firebase:firebase-core:10.0.1'
     compile ('com.crashlytics.sdk.android:crashlytics:2.6.8@aar') {
         transitive =true;
     }
-=======
-    compile 'com.android.support:support-annotations:25.4.0'
-    compile 'com.android.support:support-v13:25.4.0'
->>>>>>> 2e4a4091
 
     if (libraryProjectPath.exists() && gradle.useLocal) { // Local project is favoured
         compile project(libraryProjectName)
