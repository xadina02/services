--- conflicted
+++ resolved
@@ -3096,14 +3096,9 @@
         " = ? AND " + KeyValueStoreColumns.VALUE + " = ?";
     String[] selArgs = { KeyValueStoreConstants.PARTITION_TABLE,
         KeyValueStoreConstants.COLUMN_DISPLAY_NAME, tableId };
-<<<<<<< HEAD
-    List<KeyValueStoreEntry> entries = ODKDatabaseImplUtils.get().getTableMetadata(db, null,
-        KeyValueStoreConstants.PARTITION_TABLE, null, KeyValueStoreConstants.COLUMN_DISPLAY_NAME);
-=======
     List<KeyValueStoreEntry> entries = ODKDatabaseImplUtils.get()
-        .getDBTableMetadata(db, null, KeyValueStoreConstants.PARTITION_TABLE, null,
+        .getTableMetadata(db, null, KeyValueStoreConstants.PARTITION_TABLE, null,
             KeyValueStoreConstants.COLUMN_DISPLAY_NAME).getEntries();
->>>>>>> eb320a74
     boolean found = false;
     for (KeyValueStoreEntry entry : entries) {
       if ( entry.value != null && entry.value.equals(tableId) ) {
@@ -3285,13 +3280,8 @@
     }
 
     // Ensure that the expected properties is in the KVS table
-<<<<<<< HEAD
     List<KeyValueStoreEntry> entries = ODKDatabaseImplUtils.get().getTableMetadata(db, null,
-        partition, null, key);
-=======
-    List<KeyValueStoreEntry> entries = ODKDatabaseImplUtils.get().getDBTableMetadata(db, null,
         partition, null, key).getEntries();
->>>>>>> eb320a74
     assertEquals(entries.size(), 1);
     boolean found = false;
     for ( KeyValueStoreEntry entry : entries ) {
@@ -3303,13 +3293,8 @@
     assertTrue("found the KVSEntry", found);
 
     // Now make sure that the returned value is equal to the original value
-<<<<<<< HEAD
-    ArrayList<KeyValueStoreEntry> retKVSEntries =  ODKDatabaseImplUtils.get().getTableMetadata(db, tableId,
-        partition, aspect, key);
-=======
     ArrayList<KeyValueStoreEntry> retKVSEntries = ODKDatabaseImplUtils.get()
-        .getDBTableMetadata(db, tableId, partition, aspect, key).getEntries();
->>>>>>> eb320a74
+        .getTableMetadata(db, tableId, partition, aspect, key).getEntries();
 
     assertEquals(retKVSEntries, kvsEntries);
 
@@ -3317,13 +3302,8 @@
     ODKDatabaseImplUtils.get().deleteTableMetadata(db, tableId, partition, aspect, key);
 
     // Ensure that the expected properties is in the KVS table
-<<<<<<< HEAD
     entries = ODKDatabaseImplUtils.get().getTableMetadata(db, null,
-        partition, null, key);
-=======
-    entries = ODKDatabaseImplUtils.get().getDBTableMetadata(db, null,
         partition, null, key).getEntries();
->>>>>>> eb320a74
     assertEquals(entries.size(), 0);
 
     // Drop the table now that the test is done
@@ -3693,13 +3673,8 @@
     assertEquals(cursor.getCount(), 1);
 
     // Now make sure that the returned value is equal to the original value
-<<<<<<< HEAD
-    ArrayList<KeyValueStoreEntry> retKVSEntries =  ODKDatabaseImplUtils.get().getTableMetadata(db, tableId,
-        partition, aspect, key);
-=======
     ArrayList<KeyValueStoreEntry> retKVSEntries = ODKDatabaseImplUtils.get()
-        .getDBTableMetadata(db, tableId, partition, aspect, key).getEntries();
->>>>>>> eb320a74
+        .getTableMetadata(db, tableId, partition, aspect, key).getEntries();
 
     assertEquals(retKVSEntries.size(), kvsEntries.size());
 
@@ -3824,13 +3799,8 @@
     assertEquals(cursor.getCount(), 1);
 
     // Now make sure that the returned value is equal to the original value
-<<<<<<< HEAD
-    ArrayList<KeyValueStoreEntry> retKVSEntries =  ODKDatabaseImplUtils.get().getTableMetadata(db, tableId,
-        partition, aspect, key);
-=======
     ArrayList<KeyValueStoreEntry> retKVSEntries = ODKDatabaseImplUtils.get()
-        .getDBTableMetadata(db, tableId, partition, aspect, key).getEntries();
->>>>>>> eb320a74
+        .getTableMetadata(db, tableId, partition, aspect, key).getEntries();
 
     assertEquals(retKVSEntries.get(0), kvsEntries.get(0));
 
@@ -4638,13 +4608,8 @@
     assertEquals(cursor.getCount(), 1);
 
     // Make sure that the returned value is equal to the original value
-<<<<<<< HEAD
-    ArrayList<KeyValueStoreEntry> retKVSEntries =  ODKDatabaseImplUtils.get().getTableMetadata(db, tableId,
-        partition, aspect, key);
-=======
     ArrayList<KeyValueStoreEntry> retKVSEntries = ODKDatabaseImplUtils.get()
-        .getDBTableMetadata(db, tableId, partition, aspect, key).getEntries();
->>>>>>> eb320a74
+        .getTableMetadata(db, tableId, partition, aspect, key).getEntries();
 
     assertEquals(retKVSEntries.get(0), kvsEntries.get(0));
 
@@ -4662,13 +4627,8 @@
     assertEquals(cursor.getCount(), 1);
 
     // Make sure that the returned value is equal to the original value
-<<<<<<< HEAD
     ArrayList<KeyValueStoreEntry> newRetKVSEntries =  ODKDatabaseImplUtils.get().getTableMetadata
-        (db, tableId, partition, aspect, key);
-=======
-    ArrayList<KeyValueStoreEntry> newRetKVSEntries =  ODKDatabaseImplUtils.get().getDBTableMetadata
         (db, tableId, partition, aspect, key).getEntries();
->>>>>>> eb320a74
 
     assertEquals(newRetKVSEntries.get(0), newKVSEntries.get(0));
 
@@ -4721,13 +4681,8 @@
     assertEquals(cursor.getCount(), 1);
 
     // Make sure that the returned value is equal to the original value
-<<<<<<< HEAD
-    ArrayList<KeyValueStoreEntry> retKVSEntries =  ODKDatabaseImplUtils.get().getTableMetadata(db, tableId,
-        partition, aspect, key);
-=======
     ArrayList<KeyValueStoreEntry> retKVSEntries = ODKDatabaseImplUtils.get()
-        .getDBTableMetadata(db, tableId, partition, aspect, key).getEntries();
->>>>>>> eb320a74
+        .getTableMetadata(db, tableId, partition, aspect, key).getEntries();
 
     assertEquals(retKVSEntries.get(0), kvsEntries.get(0));
 
@@ -4743,13 +4698,8 @@
     assertEquals(cursor.getCount(), 1);
 
     // Make sure that the returned value is equal to the original value
-<<<<<<< HEAD
     ArrayList<KeyValueStoreEntry> newRetKVSEntries =  ODKDatabaseImplUtils.get().getTableMetadata
-        (db, tableId, partition, aspect, key);
-=======
-    ArrayList<KeyValueStoreEntry> newRetKVSEntries =  ODKDatabaseImplUtils.get().getDBTableMetadata
         (db, tableId, partition, aspect, key).getEntries();
->>>>>>> eb320a74
 
     assertEquals(newRetKVSEntries.get(0), newKVSEntry);
 
@@ -4802,13 +4752,8 @@
     assertEquals(cursor.getCount(), 1);
 
     // Make sure that the returned value is equal to the original value
-<<<<<<< HEAD
-    ArrayList<KeyValueStoreEntry> retKVSEntries =  ODKDatabaseImplUtils.get().getTableMetadata(db, tableId,
-        partition, aspect, key);
-=======
     ArrayList<KeyValueStoreEntry> retKVSEntries = ODKDatabaseImplUtils.get()
-        .getDBTableMetadata(db, tableId, partition, aspect, key).getEntries();
->>>>>>> eb320a74
+        .getTableMetadata(db, tableId, partition, aspect, key).getEntries();
 
     assertEquals(retKVSEntries.get(0), kvsEntries.get(0));
 
@@ -4827,13 +4772,8 @@
     assertEquals(cursor.getCount(), 1);
 
     // Make sure that the returned value is equal to the original value
-<<<<<<< HEAD
     ArrayList<KeyValueStoreEntry> newRetKVSEntries =  ODKDatabaseImplUtils.get().getTableMetadata
-        (db, tableId, partition, aspect, key);
-=======
-    ArrayList<KeyValueStoreEntry> newRetKVSEntries =  ODKDatabaseImplUtils.get().getDBTableMetadata
         (db, tableId, partition, aspect, key).getEntries();
->>>>>>> eb320a74
 
     assertEquals(newRetKVSEntries.get(0), newKVSEntry);
 
