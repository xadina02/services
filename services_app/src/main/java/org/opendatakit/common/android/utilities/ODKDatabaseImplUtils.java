/*
 * Copyright (C) 2014 University of Washington
 *
 * Licensed under the Apache License, Version 2.0 (the "License"); you may not
 * use this file except in compliance with the License. You may obtain a copy of
 * the License at
 *
 * http://www.apache.org/licenses/LICENSE-2.0
 *
 * Unless required by applicable law or agreed to in writing, software
 * distributed under the License is distributed on an "AS IS" BASIS, WITHOUT
 * WARRANTIES OR CONDITIONS OF ANY KIND, either express or implied. See the
 * License for the specific language governing permissions and limitations under
 * the License.
 */
package org.opendatakit.common.android.utilities;

import android.content.ContentValues;
import android.database.Cursor;

import com.fasterxml.jackson.core.JsonParseException;
import com.fasterxml.jackson.core.JsonProcessingException;
import com.fasterxml.jackson.core.type.TypeReference;
import com.fasterxml.jackson.databind.JsonMappingException;

import org.apache.commons.io.FileUtils;
import org.apache.commons.io.filefilter.IOFileFilter;
import org.opendatakit.RoleConsts;
import org.opendatakit.aggregate.odktables.rest.ConflictType;
import org.opendatakit.aggregate.odktables.rest.ElementDataType;
import org.opendatakit.aggregate.odktables.rest.ElementType;
import org.opendatakit.aggregate.odktables.rest.KeyValueStoreConstants;
import org.opendatakit.aggregate.odktables.rest.SavepointTypeManipulator;
import org.opendatakit.aggregate.odktables.rest.SyncState;
import org.opendatakit.aggregate.odktables.rest.TableConstants;
import org.opendatakit.aggregate.odktables.rest.entity.Column;
import org.opendatakit.aggregate.odktables.rest.entity.RowFilterScope;
import org.opendatakit.common.android.data.*;
import org.opendatakit.common.android.database.AndroidConnectFactory;
import org.opendatakit.common.android.database.DatabaseConstants;
import org.opendatakit.common.android.database.OdkConnectionInterface;
import org.opendatakit.common.android.exception.ActionNotAuthorizedException;
import org.opendatakit.common.android.provider.*;
import org.opendatakit.common.android.utilities.StaticStateManipulator.IStaticFieldManipulator;
import org.opendatakit.database.service.KeyValueStoreEntry;
import org.opendatakit.database.service.OdkDbRow;
import org.opendatakit.database.service.OdkDbTable;
import org.opendatakit.database.utilities.OdkDbQueryUtil;
import org.sqlite.database.sqlite.SQLiteException;

import java.io.File;
import java.io.IOException;
import java.util.ArrayList;
import java.util.Collection;
import java.util.Collections;
import java.util.HashMap;
import java.util.List;
import java.util.Map;
import java.util.TreeMap;
import java.util.UUID;

public class ODKDatabaseImplUtils {

  private static final String t = "ODKDatabaseImplUtils";

  /*
   * These are the columns that are present in any row in the database. Each row
   * should have these in addition to the user-defined columns. If you add a
   * column here you have to be sure to also add it in the create table
   * statement, which can't be programmatically created easily.
   */
  private static final List<String> ADMIN_COLUMNS;

  /**
   * These are the columns that should be exported
   */
  private static final List<String> EXPORT_COLUMNS;

  /**
   * When a KVS change is made, enforce in the database layer that the
   * value_type of some KVS entries is a specific type.  Log an error
   * if the user attempts to do something differently, but correct
   * the error. This is largely for migration / forward compatibility.
   */
  private static ArrayList<Object[]> knownKVSValueTypeRestrictions = new ArrayList<Object[]>();

  /**
   * Same as above, but quick access via the key.
   * For now, we know that the keys are all unique.
   * Eventually this might need to be a MultiMap.
   */
  private static TreeMap<String, ArrayList<Object[]>> keyToKnownKVSValueTypeRestrictions = new TreeMap<String, ArrayList<Object[]>>();

  private static void updateKeyToKnownKVSValueTypeRestrictions(Object[] field) {
    ArrayList<Object[]> fields = keyToKnownKVSValueTypeRestrictions.get(field[2]);
    if (fields == null) {
      fields = new ArrayList<Object[]>();
      keyToKnownKVSValueTypeRestrictions.put((String) field[2], fields);
    }
    fields.add(field);
  }

  static {
    ArrayList<String> adminColumns = new ArrayList<String>();
    adminColumns.add(DataTableColumns.ID);
    adminColumns.add(DataTableColumns.ROW_ETAG);
    adminColumns.add(DataTableColumns.SYNC_STATE); // not exportable
    adminColumns.add(DataTableColumns.CONFLICT_TYPE); // not exportable
    adminColumns.add(DataTableColumns.FILTER_TYPE);
    adminColumns.add(DataTableColumns.FILTER_VALUE);
    adminColumns.add(DataTableColumns.FORM_ID);
    adminColumns.add(DataTableColumns.LOCALE);
    adminColumns.add(DataTableColumns.SAVEPOINT_TYPE);
    adminColumns.add(DataTableColumns.SAVEPOINT_TIMESTAMP);
    adminColumns.add(DataTableColumns.SAVEPOINT_CREATOR);
    Collections.sort(adminColumns);
    ADMIN_COLUMNS = Collections.unmodifiableList(adminColumns);

    ArrayList<String> exportColumns = new ArrayList<String>();
    exportColumns.add(DataTableColumns.ID);
    exportColumns.add(DataTableColumns.ROW_ETAG);
    exportColumns.add(DataTableColumns.FILTER_TYPE);
    exportColumns.add(DataTableColumns.FILTER_VALUE);
    exportColumns.add(DataTableColumns.FORM_ID);
    exportColumns.add(DataTableColumns.LOCALE);
    exportColumns.add(DataTableColumns.SAVEPOINT_TYPE);
    exportColumns.add(DataTableColumns.SAVEPOINT_TIMESTAMP);
    exportColumns.add(DataTableColumns.SAVEPOINT_CREATOR);
    Collections.sort(exportColumns);
    EXPORT_COLUMNS = Collections.unmodifiableList(exportColumns);

    // declare the KVS value_type restrictions we know about...
    // This is a list of triples: ( required value type, partition_label, key_label )
    {
      Object[] fields;

      // for columns
      fields = new Object[3];
      fields[0] = ElementDataType.string.name();
      fields[1] = KeyValueStoreConstants.PARTITION_COLUMN;
      fields[2] = KeyValueStoreConstants.COLUMN_DISPLAY_CHOICES_LIST;
      knownKVSValueTypeRestrictions.add(fields);
      updateKeyToKnownKVSValueTypeRestrictions(fields);

      fields = new Object[3];
      fields[0] = ElementDataType.string.name();
      fields[1] = KeyValueStoreConstants.PARTITION_COLUMN;
      fields[2] = KeyValueStoreConstants.COLUMN_DISPLAY_FORMAT;
      knownKVSValueTypeRestrictions.add(fields);
      updateKeyToKnownKVSValueTypeRestrictions(fields);

      fields = new Object[3];
      fields[0] = ElementDataType.object.name();
      fields[1] = KeyValueStoreConstants.PARTITION_COLUMN;
      fields[2] = KeyValueStoreConstants.COLUMN_DISPLAY_NAME;
      knownKVSValueTypeRestrictions.add(fields);
      updateKeyToKnownKVSValueTypeRestrictions(fields);

      fields = new Object[3];
      fields[0] = ElementDataType.bool.name();
      fields[1] = KeyValueStoreConstants.PARTITION_COLUMN;
      fields[2] = KeyValueStoreConstants.COLUMN_DISPLAY_VISIBLE;
      knownKVSValueTypeRestrictions.add(fields);
      updateKeyToKnownKVSValueTypeRestrictions(fields);

      fields = new Object[3];
      fields[0] = ElementDataType.array.name();
      fields[1] = KeyValueStoreConstants.PARTITION_COLUMN;
      fields[2] = KeyValueStoreConstants.COLUMN_JOINS;
      knownKVSValueTypeRestrictions.add(fields);
      updateKeyToKnownKVSValueTypeRestrictions(fields);

      // and for the table...
      fields = new Object[3];
      fields[0] = ElementDataType.array.name();
      fields[1] = KeyValueStoreConstants.PARTITION_TABLE;
      fields[2] = KeyValueStoreConstants.TABLE_COL_ORDER;
      knownKVSValueTypeRestrictions.add(fields);
      updateKeyToKnownKVSValueTypeRestrictions(fields);

      fields = new Object[3];
      fields[0] = ElementDataType.object.name();
      fields[1] = KeyValueStoreConstants.PARTITION_TABLE;
      fields[2] = KeyValueStoreConstants.TABLE_DISPLAY_NAME;
      knownKVSValueTypeRestrictions.add(fields);
      updateKeyToKnownKVSValueTypeRestrictions(fields);

      fields = new Object[3];
      fields[0] = ElementDataType.array.name();
      fields[1] = KeyValueStoreConstants.PARTITION_TABLE;
      fields[2] = KeyValueStoreConstants.TABLE_GROUP_BY_COLS;
      knownKVSValueTypeRestrictions.add(fields);
      updateKeyToKnownKVSValueTypeRestrictions(fields);

      fields = new Object[3];
      fields[0] = ElementDataType.string.name();
      fields[1] = KeyValueStoreConstants.PARTITION_TABLE;
      fields[2] = KeyValueStoreConstants.TABLE_INDEX_COL;
      knownKVSValueTypeRestrictions.add(fields);
      updateKeyToKnownKVSValueTypeRestrictions(fields);

      fields = new Object[3];
      fields[0] = ElementDataType.object.name();
      fields[1] = KeyValueStoreConstants.PARTITION_TABLE;
      fields[2] = KeyValueStoreConstants.TABLE_SORT_COL;
      knownKVSValueTypeRestrictions.add(fields);
      updateKeyToKnownKVSValueTypeRestrictions(fields);

      fields = new Object[3];
      fields[0] = ElementDataType.object.name();
      fields[1] = KeyValueStoreConstants.PARTITION_TABLE;
      fields[2] = KeyValueStoreConstants.TABLE_SORT_ORDER;
      knownKVSValueTypeRestrictions.add(fields);
      updateKeyToKnownKVSValueTypeRestrictions(fields);

      // TODO: color rule groups
    }

    // Used to ensure that the singleton has been initialized properly
    AndroidConnectFactory.configure();
  }

  private static ODKDatabaseImplUtils databaseUtil = new ODKDatabaseImplUtils();

  static {
    // register a state-reset manipulator for 'databaseUtil' field.
    StaticStateManipulator.get().register(50, new IStaticFieldManipulator() {

      @Override public void reset() {
        databaseUtil = new ODKDatabaseImplUtils();
      }

    });
  }

  public static ODKDatabaseImplUtils get() {
    return databaseUtil;
  }

  /**
   * For mocking -- supply a mocked object.
   *
   * @param util
   */
  public static void set(ODKDatabaseImplUtils util) {
    databaseUtil = util;
  }

  protected ODKDatabaseImplUtils() {
  }

  /**
   * Return an unmodifiable list of the admin columns that must be present in
   * every database table.
   *
   * @return
   */
  public List<String> getAdminColumns() {
    return ADMIN_COLUMNS;
  }

  /**
   * Return an unmodifiable list of the admin columns that should be exported to
   * a CSV file. This list excludes the SYNC_STATE and CONFLICT_TYPE columns.
   *
   * @return
   */
  public List<String> getExportColumns() {
    return EXPORT_COLUMNS;
  }

  /**
   * Perform a raw query with bind parameters.
   *
   * @param db
   * @param sql
   * @param selectionArgs
   * @return
   */
  public Cursor rawQuery(OdkConnectionInterface db, String sql, Object[] selectionArgs) {
    Cursor c = db.rawQuery(sql, selectionArgs);
    return c;
  }

  /**
   * Perform a query with the given parameters.
   *
   * @param db
   * @param table
   * @param columns
   * @param selection
   * @param selectionArgs
   * @param groupBy
   * @param having
   * @param orderBy
   * @param limit
   * @return
   */
  public Cursor queryDistinct(OdkConnectionInterface db, String table, String[] columns,
      String selection, Object[] selectionArgs, String groupBy, String having, String orderBy,
      String limit) throws SQLiteException {
    Cursor c = db
        .queryDistinct(table, columns, selection, selectionArgs, groupBy, having, orderBy, limit);
    return c;
  }

  public Cursor query(OdkConnectionInterface db, String table, String[] columns, String selection,
      Object[] selectionArgs, String groupBy, String having, String orderBy, String limit)
      throws SQLiteException {
    Cursor c = db.query(table, columns, selection, selectionArgs, groupBy, having, orderBy, limit);
    return c;
  }

  /**
   * Get a {@link OdkDbTable} for this table based on the given sql query. All
   * columns from the table are returned.
   *
   * @param db
   * @param sqlCommand  the query to run
   * @param sqlBindArgs the selection parameters
   * @return
   */
  public OdkDbTable rawSqlQuery(OdkConnectionInterface db, String sqlCommand,
<<<<<<< HEAD
      Object[] sqlBindArgs) {
=======
      String[] sqlBindArgs, int sqlLimit) {
    // TODO: Use sqlLimit
>>>>>>> 3fb7b92e
    Cursor c = null;
    try {
      c = db.rawQuery(sqlCommand, sqlBindArgs);
      OdkDbTable table = buildOdkDbTable(c, sqlCommand, sqlBindArgs);
      return table;
    } finally {
      if (c != null && !c.isClosed()) {
        c.close();
      }
    }
  }

  private OdkDbTable buildOdkDbTable(Cursor c, String sqlCommand, Object[] sqlBindArgs) {
    return buildOdkDbTable(c, sqlCommand, sqlBindArgs, null, null, null);
  }

  private OdkDbTable buildOdkDbTable(Cursor c, String sqlCommand, Object[] sqlBindArgs,
      String[] orderByElementKey, String[] orderByDirection, String[] primaryKey) {

    HashMap<String, Integer> mElementKeyToIndex = null;
    String[] mElementKeyForIndex = null;

    if (!c.moveToFirst()) {

      // Attempt to retrieve the columns from the cursor.
      // These may not be available if there were no rows returned.
      // It depends upon the cursor implementation.
      try {
        int columnCount = c.getColumnCount();
        mElementKeyForIndex = new String[columnCount];
        mElementKeyToIndex = new HashMap<>(columnCount);
        int i;

        for (i = 0; i < columnCount; ++i) {
          String columnName = c.getColumnName(i);
          mElementKeyForIndex[i] = columnName;
          mElementKeyToIndex.put(columnName, i);
        }
      } catch (Exception e) {
        // ignore.
      }

      // if they were not available, declare an empty array.
      if (mElementKeyForIndex == null) {
        mElementKeyForIndex = new String[0];
      }
      c.close();

      // we have no idea what the table should contain because it has no rows...
      return new OdkDbTable(sqlCommand, sqlBindArgs, orderByElementKey, orderByDirection,
          primaryKey, mElementKeyForIndex, mElementKeyToIndex, 0);
    }

    int rowCount = c.getCount();
    int columnCount = c.getColumnCount();

    OdkDbTable table = null;

    // These maps will map the element key to the corresponding index in
    // either data or metadata. If the user has defined a column with the
    // element key _my_data, and this column is at index 5 in the data
    // array, dataKeyToIndex would then have a mapping of _my_data:5.
    // The sync_state column, if present at index 7, would have a mapping
    // in metadataKeyToIndex of sync_state:7.
    mElementKeyForIndex = new String[columnCount];
    mElementKeyToIndex = new HashMap<>(columnCount);

    int i;

    for (i = 0; i < columnCount; ++i) {
      String columnName = c.getColumnName(i);
      mElementKeyForIndex[i] = columnName;
      mElementKeyToIndex.put(columnName, i);
    }

    table = new OdkDbTable(sqlCommand, sqlBindArgs, orderByElementKey, orderByDirection, primaryKey,
        mElementKeyForIndex, mElementKeyToIndex, rowCount);

    String[] rowData = new String[columnCount];
    do {
      // First get the user-defined data for this row.
      for (i = 0; i < columnCount; i++) {
        String value = ODKCursorUtils.getIndexAsString(c, i);
        rowData[i] = value;
      }
      OdkDbRow nextRow = new OdkDbRow(rowData.clone(), table);
      table.addRow(nextRow);
    } while (c.moveToNext());
    c.close();
    return table;
  }

  /**
   * Return the row(s) for the given tableId and rowId. If the row has
   * checkpoints or conflicts, the returned OdkDbTable will have more than one
   * Row returned. Otherwise, it will contain a single row.
   *
   * @param db
   * @param tableId
   * @param rowId
   * @return
   */
  public OdkDbTable getRowsWithId(OdkConnectionInterface db, String tableId, String rowId) {
    OdkDbTable table = rawSqlQuery(db, OdkDbQueryUtil
        .buildSqlStatement(tableId, OdkDbQueryUtil.GET_ROWS_WITH_ID_WHERE,
            OdkDbQueryUtil.GET_ROWS_WITH_ID_GROUP_BY, OdkDbQueryUtil.GET_ROWS_WITH_ID_HAVING,
            OdkDbQueryUtil.GET_ROWS_WITH_ID_ORDER_BY_KEYS,
            OdkDbQueryUtil.GET_ROWS_WITH_ID_ORDER_BY_DIR), new String[] { rowId }, 0);

    return table;
  }

  /**
   * Return the row with the most recent changes for the given tableId and rowId.
   * If the rowId does not exist, it returns an empty OdkDbTable for this tableId.
   * If the row has conflicts, it throws an exception. Otherwise, it returns the
   * most recent checkpoint or non-checkpoint value; it will contain a single row.
   *
   * @param db
   * @param tableId
   * @param rowId
   * @return
   */
  public OdkDbTable getMostRecentRowWithId(OdkConnectionInterface db, String tableId,
      String rowId) {

    OdkDbTable table = getRowsWithId(db, tableId, rowId);

    if (table.getNumberOfRows() == 0) {
      return table;
    }

    // most recent savepoint timestamp...
    OdkDbTable t = new OdkDbTable(table, Collections.singletonList(Integer.valueOf(0)));

    if (hasConflictRows(t)) {
      throw new IllegalStateException("row is in conflict");
    }
    return t;
  }

  private boolean hasConflictRows(OdkDbTable table) {
    List<OdkDbRow> rows = table.getRows();
    for (OdkDbRow row : rows) {
      String conflictType = row.getDataByKey(DataTableColumns.CONFLICT_TYPE);
      if (conflictType != null && conflictType.length() != 0) {
        return true;
      }
    }
    return false;
  }

  public OdkDbTable getConflictingRowsInExistingDBTableWithId(OdkConnectionInterface db,
      String tableId, String rowId) {

    OdkDbTable table = rawSqlQuery(db, OdkDbQueryUtil
        .buildSqlStatement(tableId, OdkDbQueryUtil.GET_ROWS_WITH_ID_WHERE,
            OdkDbQueryUtil.GET_ROWS_WITH_ID_GROUP_BY, OdkDbQueryUtil.GET_ROWS_WITH_ID_HAVING,
            OdkDbQueryUtil.GET_ROWS_WITH_ID_ORDER_BY_KEYS,
<<<<<<< HEAD
            OdkDbQueryUtil.GET_ROWS_WITH_ID_ORDER_BY_DIR), new Object[] { rowId });
=======
            OdkDbQueryUtil.GET_ROWS_WITH_ID_ORDER_BY_DIR), new String[] { rowId }, 0);
>>>>>>> 3fb7b92e

    if (table.getNumberOfRows() == 0) {
      return table;
    }

    int cellIndex = -1;
    String[] elementKeyForIndex = table.getElementKeyForIndex();
    for (int i = 0; i < elementKeyForIndex.length; i++) {
      if (elementKeyForIndex[i].equals(DataTableColumns.CONFLICT_TYPE)) {
        cellIndex = i;
      }
    }

    if (cellIndex < 0) {
      throw new IllegalStateException("Missing CONFLICT_TYPE column");
    }

    List<OdkDbRow> rows = table.getRows();
    for (OdkDbRow row : rows) {
      if (row.getDataByIndex(cellIndex) == null) {
        throw new IllegalStateException("row is not in conflict");
      }
    }

    return table;
  }

  /**
   * Return all the columns in the given table, including any metadata columns.
   * This does a direct query against the database and is suitable for accessing
   * non-managed tables. It does not access any metadata and therefore will not
   * report non-unit-of-retention (grouping) columns.
   *
   * @param db
   * @param tableId
   * @return
   */
  public String[] getAllColumnNames(OdkConnectionInterface db, String tableId) {
    Cursor cursor = null;
    try {
      cursor = db.rawQuery("SELECT * FROM " + tableId + " LIMIT 1", null);
      // If this query has been executed before, the cursor is created using the
      // previously-constructed PreparedStatement for the query. There is no actual
      // interaction with the database itself at the time the Cursor is constructed.
      // The first database interaction is when the content of the cursor is fetched.
      //
      // This can be triggered by a call to getCount().
      // At that time, if the table does not exist, it will throw an exception.
      cursor.moveToFirst();
      cursor.getCount();
      // Otherwise, when cached, getting the column names doesn't call into the database
      // and will not, itself, detect that the table has been dropped.
      String[] colNames = cursor.getColumnNames();
      return colNames;
    } finally {
      if (cursor != null && !cursor.isClosed()) {
        cursor.close();
      }
    }
  }

  /**
   * Retrieve the list of user-defined columns for a tableId using the metadata
   * for that table. Returns the unit-of-retention and non-unit-of-retention
   * (grouping) columns.
   *
   * @param db
   * @param tableId
   * @return
   */
  public OrderedColumns getUserDefinedColumns(OdkConnectionInterface db,
      String tableId) {
    ArrayList<Column> userDefinedColumns = new ArrayList<Column>();
    String selection = ColumnDefinitionsColumns.TABLE_ID + "=?";
    Object[] selectionArgs = { tableId };
    //@formatter:off
    String[] cols = {
        ColumnDefinitionsColumns.ELEMENT_KEY,
        ColumnDefinitionsColumns.ELEMENT_NAME,
        ColumnDefinitionsColumns.ELEMENT_TYPE,
        ColumnDefinitionsColumns.LIST_CHILD_ELEMENT_KEYS
      };
    //@formatter:on
    Cursor c = null;
    try {
      c = db.query(DatabaseConstants.COLUMN_DEFINITIONS_TABLE_NAME, cols, selection, selectionArgs,
          null, null, ColumnDefinitionsColumns.ELEMENT_KEY + " ASC", null);

      int elemKeyIndex = c.getColumnIndexOrThrow(ColumnDefinitionsColumns.ELEMENT_KEY);
      int elemNameIndex = c.getColumnIndexOrThrow(ColumnDefinitionsColumns.ELEMENT_NAME);
      int elemTypeIndex = c.getColumnIndexOrThrow(ColumnDefinitionsColumns.ELEMENT_TYPE);
      int listChildrenIndex = c
          .getColumnIndexOrThrow(ColumnDefinitionsColumns.LIST_CHILD_ELEMENT_KEYS);
      c.moveToFirst();
      while (!c.isAfterLast()) {
        String elementKey = ODKCursorUtils.getIndexAsString(c, elemKeyIndex);
        String elementName = ODKCursorUtils.getIndexAsString(c, elemNameIndex);
        String elementType = ODKCursorUtils.getIndexAsString(c, elemTypeIndex);
        String listOfChildren = ODKCursorUtils.getIndexAsString(c, listChildrenIndex);
        userDefinedColumns.add(new Column(elementKey, elementName, elementType, listOfChildren));
        c.moveToNext();
      }
    } finally {
      if (c != null && !c.isClosed()) {
        c.close();
      }
    }
    return new OrderedColumns(db.getAppName(), tableId, userDefinedColumns);
  }

  /**
   * Verifies that the tableId exists in the database.
   *
   * @param db
   * @param tableId
   * @return true if table is listed in table definitions.
   */
  public boolean hasTableId(OdkConnectionInterface db, String tableId) {
    Cursor c = null;
    try {
      //@formatter:off
      c = db.query(DatabaseConstants.TABLE_DEFS_TABLE_NAME, null,
          TableDefinitionsColumns.TABLE_ID + "=?",
          new Object[] { tableId }, null, null, null, null);
      //@formatter:on
      // we know about the table...
      // tableId is the database table name...
      return (c != null) && c.moveToFirst() && (c.getCount() != 0);
    } finally {
      if (c != null && !c.isClosed()) {
        c.close();
      }
    }
  }

  /**
   * Return the health of a data table. The health can be one of
   * <ul>
   * <li>TABLE_HEALTH_IS_CLEAN = 0</li>
   * <li>TABLE_HEALTH_HAS_CONFLICTS = 1</li>
   * <li>TABLE_HEALTH_HAS_CHECKPOINTS = 2</li>
   * <li>TABLE_HEALTH_HAS_CHECKPOINTS_AND_CONFLICTS = 3</li>
   * <ul>
   *
   * @param db
   * @param tableId
   * @return
   */
  public int getTableHealth(OdkConnectionInterface db, String tableId) {
    StringBuilder b = new StringBuilder();
    b.append("SELECT SUM(case when _savepoint_type is null then 1 else 0 end) as checkpoints,")
        .append("SUM(case when _conflict_type is not null then 1 else 0 end) as conflicts from \"")
        .append(tableId).append("\"");

    Cursor c = null;
    try {
      c = db.rawQuery(b.toString(), null);
      Integer checkpoints = null;
      Integer conflicts = null;
      if (c != null) {
        if (c.moveToFirst()) {
          int idxCheckpoints = c.getColumnIndex("checkpoints");
          int idxConflicts = c.getColumnIndex("conflicts");
          checkpoints = ODKCursorUtils.getIndexAsType(c, Integer.class, idxCheckpoints);
          conflicts = ODKCursorUtils.getIndexAsType(c, Integer.class, idxConflicts);
        }
        c.close();
      }

      int outcome = ODKCursorUtils.TABLE_HEALTH_IS_CLEAN;
      if (checkpoints != null && checkpoints != 0) {
        outcome += ODKCursorUtils.TABLE_HEALTH_HAS_CHECKPOINTS;
      }
      if (conflicts != null && conflicts != 0) {
        outcome += ODKCursorUtils.TABLE_HEALTH_HAS_CONFLICTS;
      }
      return outcome;
    } finally {
      if (c != null && !c.isClosed()) {
        c.close();
      }
    }
  }

  /**
   * Return all the tableIds in the database.
   *
   * @param db
   * @return an ArrayList<String> of tableIds
   */
  public ArrayList<String> getAllTableIds(OdkConnectionInterface db) {
    ArrayList<String> tableIds = new ArrayList<String>();
    Cursor c = null;
    try {
      c = db.query(DatabaseConstants.TABLE_DEFS_TABLE_NAME,
          new String[] { TableDefinitionsColumns.TABLE_ID }, null, null, null, null,
          TableDefinitionsColumns.TABLE_ID + " ASC", null);

      if (c.moveToFirst()) {
        int idxId = c.getColumnIndex(TableDefinitionsColumns.TABLE_ID);
        do {
          String tableId = c.getString(idxId);
          if (tableId == null || tableId.length() == 0) {
            c.close();
            throw new IllegalStateException("getAllTableIds: Unexpected tableId found!");
          }
          tableIds.add(tableId);
        } while (c.moveToNext());
      }
    } finally {
      if (c != null && !c.isClosed()) {
        c.close();
      }
    }
    return tableIds;
  }

  /**
   * Drop the given tableId and remove all the files (both configuration and
   * data attachments) associated with that table.
   *
   * @param db
   * @param tableId
   */
  public void deleteDBTableAndAllData(OdkConnectionInterface db,
      final String tableId) {

    SyncETagsUtils seu = new SyncETagsUtils();
    boolean dbWithinTransaction = db.inTransaction();

    Object[] whereArgs = { tableId };

    try {
      if (!dbWithinTransaction) {
        db.beginTransactionNonExclusive();
      }

      // Drop the table used for the formId
      db.execSQL("DROP TABLE IF EXISTS \"" + tableId + "\";", null);

      // Delete the server sync ETags associated with this table
      seu.deleteAllSyncETagsForTableId(db, tableId);

      // Delete the table definition for the tableId
      int count;
      {
        String whereClause = TableDefinitionsColumns.TABLE_ID + " = ?";

        count = db.delete(DatabaseConstants.TABLE_DEFS_TABLE_NAME, whereClause, whereArgs);
      }

      // Delete the column definitions for this tableId
      {
        String whereClause = ColumnDefinitionsColumns.TABLE_ID + " = ?";

        db.delete(DatabaseConstants.COLUMN_DEFINITIONS_TABLE_NAME, whereClause, whereArgs);
      }

      // Delete the uploads for the tableId
      {
        String uploadWhereClause = InstanceColumns.DATA_TABLE_TABLE_ID + " = ?";
        db.delete(DatabaseConstants.UPLOADS_TABLE_NAME, uploadWhereClause, whereArgs);
      }

      // Delete the values from the 4 key value stores
      {
        String whereClause = KeyValueStoreColumns.TABLE_ID + " = ?";

        db.delete(DatabaseConstants.KEY_VALUE_STORE_ACTIVE_TABLE_NAME, whereClause, whereArgs);
      }

      if (!dbWithinTransaction) {
        db.setTransactionSuccessful();
      }

    } finally {
      if (!dbWithinTransaction) {
        db.endTransaction();
      }
    }

    // And delete the files from the SDCard...
    String tableDir = ODKFileUtils.getTablesFolder(db.getAppName(), tableId);
    try {
      FileUtils.deleteDirectory(new File(tableDir));
    } catch (IOException e1) {
      e1.printStackTrace();
      throw new IllegalStateException("Unable to delete the " + tableDir + " directory", e1);
    }

    String assetsCsvDir = ODKFileUtils.getAssetsCsvFolder(db.getAppName());
    try {
      File file = new File(assetsCsvDir);
      if (file.exists()) {
        Collection<File> files = FileUtils.listFiles(file, new IOFileFilter() {

          @Override public boolean accept(File file) {
            String[] parts = file.getName().split("\\.");
            return (parts[0].equals(tableId) && parts[parts.length - 1].equals("csv") && (
                parts.length == 2 || parts.length == 3 || (parts.length == 4 && parts[parts.length
                    - 2].equals("properties"))));
          }

          @Override public boolean accept(File dir, String name) {
            String[] parts = name.split("\\.");
            return (parts[0].equals(tableId) && parts[parts.length - 1].equals("csv") && (
                parts.length == 2 || parts.length == 3 || (parts.length == 4 && parts[parts.length
                    - 2].equals("properties"))));
          }
        }, new IOFileFilter() {

          // don't traverse into directories
          @Override public boolean accept(File arg0) {
            return false;
          }

          // don't traverse into directories
          @Override public boolean accept(File arg0, String arg1) {
            return false;
          }
        });

        FileUtils.deleteDirectory(new File(tableDir));
        for (File f : files) {
          FileUtils.deleteQuietly(f);
        }
      }
    } catch (IOException e1) {
      e1.printStackTrace();
      throw new IllegalStateException("Unable to delete the " + tableDir + " directory", e1);
    }
  }

  /**
   * Update the schema and data-modification ETags of a given tableId.
   *
   * @param db
   * @param tableId
   * @param schemaETag
   * @param lastDataETag
   */
  public void privilegedUpdateDBTableETags(OdkConnectionInterface db, String tableId,
      String schemaETag, String lastDataETag) {
    if (tableId == null || tableId.length() <= 0) {
      throw new IllegalArgumentException(t + ": application name and table name must be specified");
    }

    TreeMap<String,Object> cvTableDef = new TreeMap<String,Object>();
    cvTableDef.put(TableDefinitionsColumns.SCHEMA_ETAG, schemaETag);
    cvTableDef.put(TableDefinitionsColumns.LAST_DATA_ETAG, lastDataETag);

    boolean dbWithinTransaction = db.inTransaction();
    try {
      if (!dbWithinTransaction) {
        db.beginTransactionNonExclusive();
      }
      db.update(DatabaseConstants.TABLE_DEFS_TABLE_NAME, cvTableDef,
          TableDefinitionsColumns.TABLE_ID + "=?", new Object[] { tableId });

      if (!dbWithinTransaction) {
        db.setTransactionSuccessful();
      }

    } finally {
      if (!dbWithinTransaction) {
        db.endTransaction();
      }
    }
  }

  /**
   * Update the timestamp of the last entirely-successful synchronization
   * attempt of this table.
   *
   * @param db
   * @param tableId
   */
  public void privilegedUpdateDBTableLastSyncTime(OdkConnectionInterface db, String tableId) {
    if (tableId == null || tableId.length() <= 0) {
      throw new IllegalArgumentException(t + ": application name and table name must be specified");
    }

    TreeMap<String,Object> cvTableDef = new TreeMap<String,Object>();
    cvTableDef.put(TableDefinitionsColumns.LAST_SYNC_TIME,
        TableConstants.nanoSecondsFromMillis(System.currentTimeMillis()));

    boolean dbWithinTransaction = db.inTransaction();
    try {
      if (!dbWithinTransaction) {
        db.beginTransactionNonExclusive();
      }
      db.update(DatabaseConstants.TABLE_DEFS_TABLE_NAME, cvTableDef,
          TableDefinitionsColumns.TABLE_ID + "=?", new Object[] { tableId });

      if (!dbWithinTransaction) {
        db.setTransactionSuccessful();
      }
    } finally {
      if (!dbWithinTransaction) {
        db.endTransaction();
      }
    }
  }

  /**
   * Get the table definition entry for a tableId. This specifies the schema
   * ETag, the data-modification ETag, and the date-time of the last successful
   * sync of the table to the server.
   *
   * @param db
   * @param tableId
   * @return
   */
  public TableDefinitionEntry getTableDefinitionEntry(OdkConnectionInterface db, String tableId) {

    TableDefinitionEntry e = null;
    Cursor c = null;
    try {
      StringBuilder b = new StringBuilder();
      ArrayList<String> selArgs = new ArrayList<String>();
      b.append(KeyValueStoreColumns.TABLE_ID).append("=?");
      selArgs.add(tableId);

      c = db.query(DatabaseConstants.TABLE_DEFS_TABLE_NAME, null, b.toString(),
          selArgs.toArray(new String[selArgs.size()]), null, null, null, null);
      if (c.moveToFirst()) {
        int idxSchemaETag = c.getColumnIndex(TableDefinitionsColumns.SCHEMA_ETAG);
        int idxLastDataETag = c.getColumnIndex(TableDefinitionsColumns.LAST_DATA_ETAG);
        int idxLastSyncTime = c.getColumnIndex(TableDefinitionsColumns.LAST_SYNC_TIME);

        if (c.getCount() != 1) {
          throw new IllegalStateException(
              "Two or more TableDefinitionEntry records found for tableId " + tableId);
        }

        e = new TableDefinitionEntry(tableId);
        e.setSchemaETag(c.getString(idxSchemaETag));
        e.setLastDataETag(c.getString(idxLastDataETag));
        e.setLastSyncTime(c.getString(idxLastSyncTime));
      }
    } finally {
      if (c != null && !c.isClosed()) {
        c.close();
      }
    }
    return e;
  }

  /*
   * Build the start of a create table statement -- specifies all the metadata
   * columns. Caller must then add all the user-defined column definitions and
   * closing parentheses.
   */
  private String getUserDefinedTableCreationStatement(String tableId) {
    /*
     * Resulting string should be the following String createTableCmd =
     * "CREATE TABLE IF NOT EXISTS " + tableId + " (" + DataTableColumns.ID +
     * " TEXT NOT NULL, " + DataTableColumns.ROW_ETAG + " TEXT NULL, " +
     * DataTableColumns.SYNC_STATE + " TEXT NOT NULL, " +
     * DataTableColumns.CONFLICT_TYPE + " INTEGER NULL," +
     * DataTableColumns.FILTER_TYPE + " TEXT NULL," +
     * DataTableColumns.FILTER_VALUE + " TEXT NULL," + DataTableColumns.FORM_ID
     * + " TEXT NULL," + DataTableColumns.LOCALE + " TEXT NULL," +
     * DataTableColumns.SAVEPOINT_TYPE + " TEXT NULL," +
     * DataTableColumns.SAVEPOINT_TIMESTAMP + " TEXT NOT NULL," +
     * DataTableColumns.SAVEPOINT_CREATOR + " TEXT NULL";
     */

    String createTableCmd = "CREATE TABLE IF NOT EXISTS " + tableId + " (";

    List<String> cols = getAdminColumns();

    String endSeq = ", ";
    for (int i = 0; i < cols.size(); ++i) {
      if (i == cols.size() - 1) {
        endSeq = "";
      }
      String colName = cols.get(i);
      //@formatter:off
      if (colName.equals(DataTableColumns.ID)
          || colName.equals(DataTableColumns.SYNC_STATE)
          || colName.equals(DataTableColumns.SAVEPOINT_TIMESTAMP)) {
        createTableCmd = createTableCmd + colName + " TEXT NOT NULL" + endSeq;
      } else if (colName.equals(DataTableColumns.ROW_ETAG)
          || colName.equals(DataTableColumns.FILTER_TYPE)
          || colName.equals(DataTableColumns.FILTER_VALUE)
          || colName.equals(DataTableColumns.FORM_ID)
          || colName.equals(DataTableColumns.LOCALE)
          || colName.equals(DataTableColumns.SAVEPOINT_TYPE)
          || colName.equals(DataTableColumns.SAVEPOINT_CREATOR)) {
        createTableCmd = createTableCmd + colName + " TEXT NULL" + endSeq;
      } else if (colName.equals(DataTableColumns.CONFLICT_TYPE)) {
        createTableCmd = createTableCmd + colName + " INTEGER NULL" + endSeq;
      }
      //@formatter:on
    }

    return createTableCmd;
  }

  /**
   * Ensure that the kvs entry is valid.
   *
   * @param appName
   * @param tableId
   * @param kvs
   * @throws IllegalArgumentException
   */
  private void validateKVSEntry(String appName, String tableId, KeyValueStoreEntry kvs)
      throws IllegalArgumentException {

    if (kvs.tableId == null || kvs.tableId.trim().length() == 0) {
      throw new IllegalArgumentException("KVS entry has a null or empty tableId");
    }

    if (!kvs.tableId.equals(tableId)) {
      throw new IllegalArgumentException("KVS entry has a mismatched tableId");
    }

    if (kvs.partition == null || kvs.partition.trim().length() == 0) {
      throw new IllegalArgumentException("KVS entry has a null or empty partition");
    }

    if (kvs.aspect == null || kvs.aspect.trim().length() == 0) {
      throw new IllegalArgumentException("KVS entry has a null or empty aspect");
    }

    if (kvs.key == null || kvs.key.trim().length() == 0) {
      throw new IllegalArgumentException("KVS entry has a null or empty key");
    }

    // a null value will remove the entry from the KVS
    if (kvs.value != null && kvs.value.trim().length() != 0) {
      // validate the type....
      if (kvs.type == null || kvs.type.trim().length() == 0) {
        throw new IllegalArgumentException("KVS entry has a null or empty type");
      }

      // find subset matching the key...
      ArrayList<Object[]> kvsValueTypeRestrictions = keyToKnownKVSValueTypeRestrictions
          .get(kvs.key);

      if (kvsValueTypeRestrictions != null) {
        for (Object[] restriction : kvsValueTypeRestrictions) {
          if (kvs.partition.equals(restriction[1]) && kvs.key.equals(restriction[2])) {
            // see if the client specified an incorrect type
            if (!kvs.type.equals(restriction[0])) {
              String type = kvs.type;
              kvs.type = (String) restriction[0];

              // TODO: detect whether the value conforms to the specified type.
              enforceKVSValueType(kvs, ElementDataType.valueOf(kvs.type));

              WebLogger.getLogger(appName)
                  .w("validateKVSEntry", "Client Error: KVS value type reset from " + type +
                      " to " + restriction[0] +
                      " table: " + kvs.tableId +
                      " partition: " + restriction[1] +
                      " key: " + restriction[2]);
            }
          }
        }
      }
    } else {
      // makes later tests easier...
      kvs.value = null;
    }
  }

  private void enforceKVSValueType(KeyValueStoreEntry e, ElementDataType type) {
    e.type = type.name();
    if (e.value != null) {
      if (type == ElementDataType.integer) {
        // TODO: can add matcher if we want to
      } else if (type == ElementDataType.number) {
        // TODO: can add matcher if we want to
      } else if (type == ElementDataType.bool) {
        // TODO: can add matcher if we want to
      } else if (type == ElementDataType.string ||
          type == ElementDataType.rowpath || type == ElementDataType.configpath) {
        // anything goes here...
      } else if (type == ElementDataType.array) {
        // minimal test for valid representation
        if (!e.value.startsWith("[") || !e.value.endsWith("]")) {
          throw new IllegalArgumentException("array value type is not an array! " +
              "TableId: " + e.tableId + " Partition: " + e.partition + " Aspect: " + e.aspect +
              " Key: " + e.key);
        }
      } else if (type == ElementDataType.object) {
        // this could be any value type
        // TODO: test for any of the above values...
        if (e.value.startsWith("\"") && !e.value.endsWith("\"")) {
          throw new IllegalArgumentException("object value type is a malformed string! " +
              "TableId: " + e.tableId + " Partition: " + e.partition + " Aspect: " + e.aspect +
              " Key: " + e.key);
        }
        if (e.value.startsWith("[") && !e.value.endsWith("]")) {
          throw new IllegalArgumentException("object value type is a malformed array! " +
              "TableId: " + e.tableId + " Partition: " + e.partition + " Aspect: " + e.aspect +
              " Key: " + e.key);
        }
        if (e.value.startsWith("{") && !e.value.endsWith("}")) {
          throw new IllegalArgumentException("object value type is a malformed object! " +
              "TableId: " + e.tableId + " Partition: " + e.partition + " Aspect: " + e.aspect +
              " Key: " + e.key);
        }
      } else {
        // and who knows what goes here...
      }
    }
  }

  /**
   * REVISIT THESE TO ENFORCE SAFE UPDATES OF KVS database
   * *********************************************************************************************
   * *********************************************************************************************
   * *********************************************************************************************
   * *********************************************************************************************
   */

  /**
   * Insert or update a single table-level metadata KVS entry.
   * The tableId, partition, aspect and key cannot be null or empty strings.
   * If e.value is null or an empty string, the entry is deleted.
   *
   * @param db
   * @param e  a KeyValueStoreEntry. If e.value is null or an empty string, the entry is deleted.
   */
  public void replaceDBTableMetadata(OdkConnectionInterface db, KeyValueStoreEntry e) {
    validateKVSEntry(db.getAppName(), e.tableId, e);

    TreeMap<String,Object> values = new TreeMap<String,Object>();
    values.put(KeyValueStoreColumns.TABLE_ID, e.tableId);
    values.put(KeyValueStoreColumns.PARTITION, e.partition);
    values.put(KeyValueStoreColumns.ASPECT, e.aspect);
    values.put(KeyValueStoreColumns.KEY, e.key);
    values.put(KeyValueStoreColumns.VALUE_TYPE, e.type);
    values.put(KeyValueStoreColumns.VALUE, e.value);

    boolean dbWithinTransaction = db.inTransaction();
    try {
      if (!dbWithinTransaction) {
        db.beginTransactionNonExclusive();
      }
      if (e.value == null || e.value.trim().length() == 0) {
        deleteDBTableMetadata(db, e.tableId, e.partition, e.aspect, e.key);
      } else {
        db.replaceOrThrow(DatabaseConstants.KEY_VALUE_STORE_ACTIVE_TABLE_NAME, null, values);
      }

      if (!dbWithinTransaction) {
        db.setTransactionSuccessful();
      }
    } finally {
      if (!dbWithinTransaction) {
        db.endTransaction();
      }
    }
  }

  /**
   * Insert or update a list of table-level metadata KVS entries. If clear is
   * true, then delete the existing set of values for this tableId before
   * inserting the new values.
   *
   * @param db
   * @param tableId
   * @param metadata a List<KeyValueStoreEntry>
   * @param clear    if true then delete the existing set of values for this tableId
   *                 before inserting the new ones.
   */
  public void replaceDBTableMetadata(OdkConnectionInterface db, String tableId,
      List<KeyValueStoreEntry> metadata, boolean clear) {

    boolean dbWithinTransaction = db.inTransaction();
    try {
      if (!dbWithinTransaction) {
        db.beginTransactionNonExclusive();
      }

      if (clear) {
        db.delete(DatabaseConstants.KEY_VALUE_STORE_ACTIVE_TABLE_NAME,
            KeyValueStoreColumns.TABLE_ID + "=?", new Object[] { tableId });
      }

      for (KeyValueStoreEntry e : metadata) {
        replaceDBTableMetadata(db, e);
      }

      if (!dbWithinTransaction) {
        db.setTransactionSuccessful();
      }
    } finally {
      if (!dbWithinTransaction) {
        db.endTransaction();
      }
    }
  }

  public void replaceDBTableMetadataSubList(OdkConnectionInterface db, String tableId,
      String partition, String aspect, List<KeyValueStoreEntry> metadata) {

    StringBuilder b = new StringBuilder();
    ArrayList<Object> whereArgsList = new ArrayList<Object>();

    if (tableId == null || tableId.trim().length() == 0) {
      throw new IllegalArgumentException("tableId cannot be null or an empty string");
    }
    b.append(KeyValueStoreColumns.TABLE_ID).append("=?");
    whereArgsList.add(tableId);
    if (partition != null) {
      b.append(" AND ").append(KeyValueStoreColumns.PARTITION).append("=?");
      whereArgsList.add(partition);
    }
    if (aspect != null) {
      b.append(" AND ").append(KeyValueStoreColumns.ASPECT).append("=?");
      whereArgsList.add(aspect);
    }
    String whereClause = b.toString();
    Object[] whereArgs = whereArgsList.toArray(new Object[whereArgsList.size()]);

    boolean dbWithinTransaction = db.inTransaction();
    try {
      if (!dbWithinTransaction) {
        db.beginTransactionNonExclusive();
      }

      db.delete(DatabaseConstants.KEY_VALUE_STORE_ACTIVE_TABLE_NAME, whereClause, whereArgs);

      for (KeyValueStoreEntry e : metadata) {
        replaceDBTableMetadata(db, e);
      }

      if (!dbWithinTransaction) {
        db.setTransactionSuccessful();
      }
    } finally {
      if (!dbWithinTransaction) {
        db.endTransaction();
      }
    }
  }

  /**
   * The deletion filter includes all non-null arguments. If all arguments
   * (except the db) are null, then all properties are removed.
   *
   * @param db
   * @param tableId
   * @param partition
   * @param aspect
   * @param key
   */
  public void deleteDBTableMetadata(OdkConnectionInterface db, String tableId, String partition,
      String aspect, String key) {

    StringBuilder b = new StringBuilder();
    ArrayList<String> selArgs = new ArrayList<String>();
    if (tableId != null) {
      b.append(KeyValueStoreColumns.TABLE_ID).append("=?");
      selArgs.add(tableId);
    }
    if (partition != null) {
      if (b.length() != 0) {
        b.append(" AND ");
      }
      b.append(KeyValueStoreColumns.PARTITION).append("=?");
      selArgs.add(partition);
    }
    if (aspect != null) {
      if (b.length() != 0) {
        b.append(" AND ");
      }
      b.append(KeyValueStoreColumns.ASPECT).append("=?");
      selArgs.add(aspect);
    }
    if (key != null) {
      if (b.length() != 0) {
        b.append(" AND ");
      }
      b.append(KeyValueStoreColumns.KEY).append("=?");
      selArgs.add(key);
    }

    boolean dbWithinTransaction = db.inTransaction();
    try {
      if (!dbWithinTransaction) {
        db.beginTransactionNonExclusive();
      }

      db.delete(DatabaseConstants.KEY_VALUE_STORE_ACTIVE_TABLE_NAME, b.toString(),
          selArgs.toArray(new String[selArgs.size()]));

      if (!dbWithinTransaction) {
        db.setTransactionSuccessful();
      }
    } finally {
      if (!dbWithinTransaction) {
        db.endTransaction();
      }
    }
  }

  /**
   * Filters results by all non-null field values.
   *
   * @param db
   * @param tableId
   * @param partition
   * @param aspect
   * @param key
   * @return
   */
  public ArrayList<KeyValueStoreEntry> getDBTableMetadata(OdkConnectionInterface db, String tableId,
      String partition, String aspect, String key) {

    ArrayList<KeyValueStoreEntry> entries = new ArrayList<KeyValueStoreEntry>();

    Cursor c = null;
    try {
      StringBuilder b = new StringBuilder();
      ArrayList<String> selArgs = new ArrayList<String>();
      if (tableId != null) {
        b.append(KeyValueStoreColumns.TABLE_ID).append("=?");
        selArgs.add(tableId);
      }
      if (partition != null) {
        if (b.length() != 0) {
          b.append(" AND ");
        }
        b.append(KeyValueStoreColumns.PARTITION).append("=?");
        selArgs.add(partition);
      }
      if (aspect != null) {
        if (b.length() != 0) {
          b.append(" AND ");
        }
        b.append(KeyValueStoreColumns.ASPECT).append("=?");
        selArgs.add(aspect);
      }
      if (key != null) {
        if (b.length() != 0) {
          b.append(" AND ");
        }
        b.append(KeyValueStoreColumns.KEY).append("=?");
        selArgs.add(key);
      }

      c = db.query(DatabaseConstants.KEY_VALUE_STORE_ACTIVE_TABLE_NAME, null, b.toString(),
          selArgs.toArray(new String[selArgs.size()]), null, null, null, null);
      if (c.moveToFirst()) {
        int idxTableId = c.getColumnIndex(KeyValueStoreColumns.TABLE_ID);
        int idxPartition = c.getColumnIndex(KeyValueStoreColumns.PARTITION);
        int idxAspect = c.getColumnIndex(KeyValueStoreColumns.ASPECT);
        int idxKey = c.getColumnIndex(KeyValueStoreColumns.KEY);
        int idxType = c.getColumnIndex(KeyValueStoreColumns.VALUE_TYPE);
        int idxValue = c.getColumnIndex(KeyValueStoreColumns.VALUE);

        do {
          KeyValueStoreEntry e = new KeyValueStoreEntry();
          e.tableId = c.getString(idxTableId);
          e.partition = c.getString(idxPartition);
          e.aspect = c.getString(idxAspect);
          e.key = c.getString(idxKey);
          e.type = c.getString(idxType);
          e.value = c.getString(idxValue);
          entries.add(e);
        } while (c.moveToNext());
      }
    } finally {
      if (c != null && !c.isClosed()) {
        c.close();
      }
    }
    return entries;
  }

  /**
   * Clean up the KVS row data types. This simplifies the migration process by
   * enforcing the proper data types regardless of what the values are in the
   * imported CSV files.
   *
   * @param db
   * @param tableId
   */
  public void enforceTypesDBTableMetadata(OdkConnectionInterface db, String tableId) {

    boolean dbWithinTransaction = db.inTransaction();
    try {
      if (!dbWithinTransaction) {
        db.beginTransactionNonExclusive();
      }

      StringBuilder b = new StringBuilder();
      b.setLength(0);
      //@formatter:off
      b.append("UPDATE \"").append(DatabaseConstants.KEY_VALUE_STORE_ACTIVE_TABLE_NAME)
          .append("\" SET ").append(KeyValueStoreColumns.VALUE_TYPE).append("=? WHERE ")
          .append(KeyValueStoreColumns.PARTITION).append("=? AND ")
          .append(KeyValueStoreColumns.KEY).append("=?");
      //@formatter:on

      String sql = b.toString();

      for (Object[] fields : knownKVSValueTypeRestrictions) {
        db.execSQL(sql, fields);
      }

      if (!dbWithinTransaction) {
        db.setTransactionSuccessful();
      }
    } finally {
      if (!dbWithinTransaction) {
        db.endTransaction();
      }
    }
  }

  /*
   * Create a user defined database table metadata - table definiton and KVS
   * values
   */
  private void createDBTableMetadata(OdkConnectionInterface db, String tableId) {
    if (tableId == null || tableId.length() <= 0) {
      throw new IllegalArgumentException(t + ": application name and table name must be specified");
    }

    // Add the table id into table definitions
    TreeMap<String,Object> cvTableDef = new TreeMap<String,Object>();
    cvTableDef.put(TableDefinitionsColumns.TABLE_ID, tableId);
    cvTableDef.put(TableDefinitionsColumns.SCHEMA_ETAG, null);
    cvTableDef.put(TableDefinitionsColumns.LAST_DATA_ETAG, null);
    cvTableDef.put(TableDefinitionsColumns.LAST_SYNC_TIME, -1);

    db.replaceOrThrow(DatabaseConstants.TABLE_DEFS_TABLE_NAME, null, cvTableDef);
  }

  /*
   * Create a user defined database table metadata - table definiton and KVS
   * values
   *
   * @param db
   * @param tableId
   * @param orderedDefs
   */
  private void createDBTableWithColumns(OdkConnectionInterface db, String tableId,
      OrderedColumns orderedDefs) {
    if (tableId == null || tableId.length() <= 0) {
      throw new IllegalArgumentException(t + ": application name and table name must be specified");
    }

    String createTableCmd = getUserDefinedTableCreationStatement(tableId);

    StringBuilder createTableCmdWithCols = new StringBuilder();
    createTableCmdWithCols.append(createTableCmd);

    for (ColumnDefinition column : orderedDefs.getColumnDefinitions()) {
      if (!column.isUnitOfRetention()) {
        continue;
      }
      ElementType elementType = column.getType();

      ElementDataType dataType = elementType.getDataType();
      String dbType;
      if (dataType == ElementDataType.array) {
        dbType = "TEXT";
      } else if (dataType == ElementDataType.bool) {
        dbType = "INTEGER";
      } else if (dataType == ElementDataType.configpath) {
        dbType = "TEXT";
      } else if (dataType == ElementDataType.integer) {
        dbType = "INTEGER";
      } else if (dataType == ElementDataType.number) {
        dbType = "REAL";
      } else if (dataType == ElementDataType.object) {
        dbType = "TEXT";
      } else if (dataType == ElementDataType.rowpath) {
        dbType = "TEXT";
      } else if (dataType == ElementDataType.string) {
        dbType = "TEXT";
      } else {
        throw new IllegalStateException("unexpected ElementDataType: " + dataType.name());
      }
      //@formatter:off
      createTableCmdWithCols.append(", ").append(column.getElementKey())
        .append(" ").append(dbType).append(" NULL");
      //@formatter:on
    }

    createTableCmdWithCols.append(");");

    db.execSQL(createTableCmdWithCols.toString(), null);

    // Create the metadata for the table - table def and KVS
    createDBTableMetadata(db, tableId);

    // Now need to call the function to write out all the column values
    for (ColumnDefinition column : orderedDefs.getColumnDefinitions()) {
      createNewColumnMetadata(db, tableId, column);
    }
  }

  /*
   * Create a new column metadata in the database - add column values to KVS and
   * column definitions
   */
  private void createNewColumnMetadata(OdkConnectionInterface db, String tableId,
      ColumnDefinition column) {
    String colName = column.getElementKey();

    // Create column definition
    TreeMap<String,Object> cvColDefVal = new TreeMap<String,Object>();
    cvColDefVal.put(ColumnDefinitionsColumns.TABLE_ID, tableId);
    cvColDefVal.put(ColumnDefinitionsColumns.ELEMENT_KEY, colName);
    cvColDefVal.put(ColumnDefinitionsColumns.ELEMENT_NAME, column.getElementName());
    cvColDefVal.put(ColumnDefinitionsColumns.ELEMENT_TYPE, column.getElementType());
    cvColDefVal
        .put(ColumnDefinitionsColumns.LIST_CHILD_ELEMENT_KEYS, column.getListChildElementKeys());

    // Now add this data into the database
    db.replaceOrThrow(DatabaseConstants.COLUMN_DEFINITIONS_TABLE_NAME, null, cvColDefVal);
  }

  /**
   * Verifies that the schema the client has matches that of the given tableId.
   *
   * @param db
   * @param tableId
   * @param orderedDefs
   */
  private void verifyTableSchema(OdkConnectionInterface db, String tableId,
      OrderedColumns orderedDefs) {
    // confirm that the column definitions are unchanged...
    OrderedColumns existingDefns = getUserDefinedColumns(db, tableId);
    if (existingDefns.getColumnDefinitions().size() != orderedDefs.getColumnDefinitions().size()) {
      throw new IllegalStateException(
          "Unexpectedly found tableId with different column definitions that already exists!");
    }
    for (ColumnDefinition ci : orderedDefs.getColumnDefinitions()) {
      ColumnDefinition existingDefn;
      try {
        existingDefn = existingDefns.find(ci.getElementKey());
      } catch (IllegalArgumentException e) {
        throw new IllegalStateException(
            "Unexpectedly failed to match elementKey: " + ci.getElementKey());
      }
      if (!existingDefn.getElementName().equals(ci.getElementName())) {
        throw new IllegalStateException(
            "Unexpected mis-match of elementName for elementKey: " + ci.getElementKey());
      }
      List<ColumnDefinition> refList = existingDefn.getChildren();
      List<ColumnDefinition> ciList = ci.getChildren();
      if (refList.size() != ciList.size()) {
        throw new IllegalStateException(
            "Unexpected mis-match of listOfStringElementKeys for elementKey: " + ci
                .getElementKey());
      }
      for (int i = 0; i < ciList.size(); ++i) {
        if (!refList.contains(ciList.get(i))) {
          throw new IllegalStateException(
              "Unexpected mis-match of listOfStringElementKeys[" + i + "] for elementKey: " + ci
                  .getElementKey());
        }
      }
      ElementType type = ci.getType();
      ElementType existingType = existingDefn.getType();
      if (!existingType.equals(type)) {
        throw new IllegalStateException(
            "Unexpected mis-match of elementType for elementKey: " + ci.getElementKey());
      }
    }
  }

  /**
   * Compute the app-global choiceListId for this choiceListJSON
   * and register the tuple of (choiceListId, choiceListJSON).
   * Return choiceListId.
   *
   * @param db
   * @param choiceListJSON -- the actual JSON choice list text.
   * @return choiceListId -- the unique code mapping to the choiceListJSON
   */
  public String setChoiceList(OdkConnectionInterface db, String choiceListJSON) {
    ChoiceListUtils utils = new ChoiceListUtils();
    boolean dbWithinTransaction = db.inTransaction();
    boolean success = false;
    try {
      if (!dbWithinTransaction) {
        db.beginTransactionNonExclusive();
      }
      if (choiceListJSON == null || choiceListJSON.trim().length() == 0) {
        return null;
      }

      String choiceListId = ODKFileUtils.getNakedMd5Hash(db.getAppName(), choiceListJSON);

      utils.setChoiceList(db, choiceListId, choiceListJSON);

      if (!dbWithinTransaction) {
        db.setTransactionSuccessful();
      }
      success = true;
      return choiceListId;
    } finally {
      if (!dbWithinTransaction) {
        db.endTransaction();
      }
      if (success == false) {

        WebLogger.getLogger(db.getAppName())
            .e(t, "setChoiceList: Error while updating choiceList entry " + choiceListJSON);
      }
    }
  }

  /**
   * Return the choice list JSON corresponding to the choiceListId
   *
   * @param db
   * @param choiceListId -- the md5 hash of the choiceListJSON
   * @return choiceListJSON -- the actual JSON choice list text.
   */
  public String getChoiceList(OdkConnectionInterface db, String choiceListId) {
    ChoiceListUtils utils = new ChoiceListUtils();

    if (choiceListId == null || choiceListId.trim().length() == 0) {
      return null;
    }
    return utils.getChoiceList(db, choiceListId);
  }

  /**
   * If the tableId is not recorded in the TableDefinition metadata table, then
   * create the tableId with the indicated columns. This will synthesize
   * reasonable metadata KVS entries for table.
   * <p/>
   * If the tableId is present, then this is a no-op.
   *
   * @param db
   * @param tableId
   * @param columns
   * @return the ArrayList<ColumnDefinition> of the user columns in the table.
   */
  public OrderedColumns createOrOpenDBTableWithColumns(OdkConnectionInterface db,
      String tableId, List<Column> columns) {
    boolean dbWithinTransaction = db.inTransaction();
    boolean success = false;
    // TODO: Remove OrderedColumns
    OrderedColumns orderedDefs = new OrderedColumns(db.getAppName(), tableId, columns);
    try {
      if (!dbWithinTransaction) {
        db.beginTransactionNonExclusive();
      }
      if (!hasTableId(db, tableId)) {
        createDBTableWithColumns(db, tableId, orderedDefs);
      } else {
        verifyTableSchema(db, tableId, orderedDefs);
      }

      if (!dbWithinTransaction) {
        db.setTransactionSuccessful();
      }
      success = true;
      return orderedDefs;
    } finally {
      if (!dbWithinTransaction) {
        db.endTransaction();
      }
      if (success == false) {

        // Get the names of the columns
        StringBuilder colNames = new StringBuilder();
        if (columns != null) {
          for (Column column : columns) {
            colNames.append(" ").append(column.getElementKey()).append(",");
          }
          if (colNames != null && colNames.length() > 0) {
            colNames.deleteCharAt(colNames.length() - 1);
            WebLogger.getLogger(db.getAppName()).e(t,
                "createOrOpenDBTableWithColumns: Error while adding table " + tableId
                    + " with columns:" + colNames.toString());
          }
        } else {
          WebLogger.getLogger(db.getAppName()).e(t,
              "createOrOpenDBTableWithColumns: Error while adding table " + tableId
                  + " with columns: null");
        }
      }
    }
  }

  /**
   * If the tableId is not recorded in the TableDefinition metadata table, then
   * create the tableId with the indicated columns. This will synthesize
   * reasonable metadata KVS entries for table.
   * <p/>
   * If the tableId is present, then this is a no-op.
   *
   * @param db
   * @param tableId
   * @param columns
   * @return the ArrayList<ColumnDefinition> of the user columns in the table.
   */
  public OrderedColumns createOrOpenDBTableWithColumnsAndProperties(OdkConnectionInterface db,
      String tableId, List<Column> columns, List<KeyValueStoreEntry> metaData,
      boolean clear) throws JsonProcessingException {
    boolean dbWithinTransaction = db.inTransaction();
    boolean success = false;

    OrderedColumns orderedDefs = new OrderedColumns(db.getAppName(), tableId, columns);

    try {
      if (!dbWithinTransaction) {
        db.beginTransactionNonExclusive();
      }
      boolean created = false;
      if (!hasTableId(db, tableId)) {
        createDBTableWithColumns(db, tableId, orderedDefs);
        created = true;
      } else {
        // confirm that the column definitions are unchanged...
        verifyTableSchema(db, tableId, orderedDefs);
      }

      replaceDBTableMetadata(db, tableId, metaData, (clear || created));
      enforceTypesDBTableMetadata(db, tableId);

      if (!dbWithinTransaction) {
        db.setTransactionSuccessful();
      }
      success = true;
      return orderedDefs;
    } finally {
      if (!dbWithinTransaction) {
        db.endTransaction();
      }
      if (success == false) {

        // Get the names of the columns
        StringBuilder colNames = new StringBuilder();
        if (columns != null) {
          for (Column column : columns) {
            colNames.append(" ").append(column.getElementKey()).append(",");
          }
          if (colNames != null && colNames.length() > 0) {
            colNames.deleteCharAt(colNames.length() - 1);
            WebLogger.getLogger(db.getAppName()).e(t,
                "createOrOpenDBTableWithColumnsAndProperties: Error while adding table " + tableId
                    + " with columns:" + colNames.toString());
          }
        } else {
          WebLogger.getLogger(db.getAppName()).e(t,
              "createOrOpenDBTableWithColumnsAndProperties: Error while adding table " + tableId
                  + " with columns: null");
        }
      }
    }
  }

  /***********************************************************************************************
   * REVISIT THESE TO ENFORCE SAFE UPDATES OF KVS database
   * *********************************************************************************************
   * *********************************************************************************************
   * *********************************************************************************************
   * *********************************************************************************************
   */

  /**
   * SYNC only
   * <p/>
   * Call this when the schema on the server has changed w.r.t. the schema on
   * the device. In this case, we do not know whether the rows on the device
   * match those on the server.
   * <p/>
   * <ul>
   * <li>Reset all 'in_conflict' rows to their original local state (changed or
   * deleted).</li>
   * <li>Leave all 'deleted' rows in 'deleted' state.</li>
   * <li>Leave all 'changed' rows in 'changed' state.</li>
   * <li>Reset all 'synced' rows to 'new_row' to ensure they are sync'd to the
   * server.</li>
   * <li>Reset all 'synced_pending_files' rows to 'new_row' to ensure they are
   * sync'd to the server.</li>
   * </ul>
   *
   * @param db
   * @param tableId
   */
  public void changeDataRowsToNewRowState(OdkConnectionInterface db, String tableId) {

    StringBuilder b = new StringBuilder();

    // remove server conflicting rows
    b.setLength(0);
    b.append("DELETE FROM \"").append(tableId).append("\" WHERE ")
        .append(DataTableColumns.SYNC_STATE).append(" =? AND ")
        .append(DataTableColumns.CONFLICT_TYPE).append(" IN (?, ?)");

    String sqlConflictingServer = b.toString();
    //@formatter:off
    String argsConflictingServer[] = {
        SyncState.in_conflict.name(),
        Integer.toString(ConflictType.SERVER_DELETED_OLD_VALUES),
        Integer.toString(ConflictType.SERVER_UPDATED_UPDATED_VALUES)
      };
    //@formatter:on

    // update local delete conflicts to deletes
    b.setLength(0);
    //@formatter:off
    b.append("UPDATE \"").append(tableId).append("\" SET ")
      .append(DataTableColumns.SYNC_STATE).append(" =?, ")
      .append(DataTableColumns.CONFLICT_TYPE).append(" = null WHERE ")
      .append(DataTableColumns.CONFLICT_TYPE).append(" = ?");
    //@formatter:on

    String sqlConflictingLocalDeleting = b.toString();
    //@formatter:off
    String argsConflictingLocalDeleting[] = {
        SyncState.deleted.name(),
        Integer.toString(ConflictType.LOCAL_DELETED_OLD_VALUES)
      };
    //@formatter:on

    // update local update conflicts to updates
    String sqlConflictingLocalUpdating = sqlConflictingLocalDeleting;
    //@formatter:off
    String argsConflictingLocalUpdating[] = {
        SyncState.changed.name(),
        Integer.toString(ConflictType.LOCAL_UPDATED_UPDATED_VALUES)
      };
    //@formatter:on

    // reset all 'rest' rows to 'insert'
    b.setLength(0);
    //@formatter:off
    b.append("UPDATE \"").append(tableId).append("\" SET ")
      .append(DataTableColumns.SYNC_STATE).append(" =? WHERE ")
      .append(DataTableColumns.SYNC_STATE).append(" =?");
    //@formatter:on

    String sqlRest = b.toString();
    //@formatter:off
    String argsRest[] = {
        SyncState.new_row.name(),
        SyncState.synced.name()
      };
    //@formatter:on

    String sqlRestPendingFiles = sqlRest;
    //@formatter:off
    String argsRestPendingFiles[] = {
        SyncState.new_row.name(),
        SyncState.synced_pending_files.name()
      };
    //@formatter:on

    boolean dbWithinTransaction = db.inTransaction();
    try {
      if (!dbWithinTransaction) {
        db.beginTransactionNonExclusive();
      }

      db.execSQL(sqlConflictingServer, argsConflictingServer);
      db.execSQL(sqlConflictingLocalDeleting, argsConflictingLocalDeleting);
      db.execSQL(sqlConflictingLocalUpdating, argsConflictingLocalUpdating);
      db.execSQL(sqlRest, argsRest);
      db.execSQL(sqlRestPendingFiles, argsRestPendingFiles);

      if (!dbWithinTransaction) {
        db.setTransactionSuccessful();
      }
    } finally {
      if (!dbWithinTransaction) {
        db.endTransaction();
      }
    }
  }

  /**
   * SYNC
   * <p/>
   * Clean up this table and set the dataETag to null.
   * <p/>
   * changeDataRowsToNewRowState(sc.getAppName(), db, tableId);
   * <p/>
   * we need to clear out the dataETag so
   * that we will pull all server changes and sync our properties.
   * <p/>
   * updateDBTableETags(sc.getAppName(), db, tableId, null, null);
   * <p/>
   * Although the server does not recognize this tableId, we can
   * keep our record of the ETags for the table-level files and
   * manifest. These may enable us to short-circuit the restoration
   * of the table-level files should another client be simultaneously
   * trying to restore those files to the server.
   * <p/>
   * However, we do need to delete all the instance-level files,
   * as these are tied to the schemaETag we hold, and that is now
   * invalid.
   * <p/>
   * if the local table ever had any server sync information for this
   * host then clear it. If the user changed the server URL, we have
   * already cleared this information.
   * <p/>
   * Clearing it here handles the case where an admin deleted the
   * table on the server and we are now re-pushing that table to
   * the server.
   * <p/>
   * We do not know whether the rows on the device match those on the server.
   * We will find out later, in the course of the sync.
   * <p/>
   * if (tableInstanceFilesUri != null) {
   * deleteAllSyncETagsUnderServer(sc.getAppName(), db, tableInstanceFilesUri);
   * }
   *
   * @param db
   * @param tableId
   * @param tableInstanceFilesUri
   * @parma schemaETag
   */
  public void serverTableSchemaETagChanged(OdkConnectionInterface db, String tableId,
      String schemaETag, String tableInstanceFilesUri) {

    boolean dbWithinTransaction = db.inTransaction();
    try {
      if (!dbWithinTransaction) {
        db.beginTransactionNonExclusive();
      }

      changeDataRowsToNewRowState(db, tableId);

      privilegedUpdateDBTableETags(db, tableId, schemaETag, null);

      if (tableInstanceFilesUri != null) {
        SyncETagsUtils seu = new SyncETagsUtils();
        seu.deleteAllSyncETagsUnderServer(db, tableInstanceFilesUri);
      }

      if (!dbWithinTransaction) {
        db.setTransactionSuccessful();
      }
    } finally {
      if (!dbWithinTransaction) {
        db.endTransaction();
      }
    }
  }

  /**
   * Deletes the server conflict row (if any) for this rowId in this tableId.
   *
   * @param db
   * @param tableId
   * @param rowId
   */
  private void deleteServerConflictRowWithId(OdkConnectionInterface db, String tableId,
      String rowId) {
    // delete the old server-values in_conflict row if it exists
    String whereClause = String.format("%s = ? AND %s = ? AND %s IN ( ?, ? )", DataTableColumns.ID,
        DataTableColumns.SYNC_STATE, DataTableColumns.CONFLICT_TYPE);
    Object[] whereArgs = { rowId, SyncState.in_conflict.name(),
        String.valueOf(ConflictType.SERVER_DELETED_OLD_VALUES),
        String.valueOf(ConflictType.SERVER_UPDATED_UPDATED_VALUES) };

    boolean dbWithinTransaction = db.inTransaction();
    try {
      if (!dbWithinTransaction) {
        db.beginTransactionNonExclusive();
      }

      db.delete(tableId, whereClause, whereArgs);

      if (!dbWithinTransaction) {
        db.setTransactionSuccessful();
      }
    } finally {
      if (!dbWithinTransaction) {
        db.endTransaction();
      }
    }
  }

  /**
   * Delete any prior server conflict row.
   * Move the local row into the indicated local conflict state.
   * Insert a server row with the values specified in the cvValues array.
   *
   * @param db
   * @param tableId
   * @param orderedColumns
   * @param serverValues
   * @param rowId
   * @param localRowConflictType
   * @param activeUser
   * @param locale
   */
  public void privilegedPlaceRowIntoConflictWithId(OdkConnectionInterface db, String tableId,
      OrderedColumns orderedColumns, ContentValues serverValues, String rowId,
      int localRowConflictType,
      String activeUser, String locale) {

    // The rolesList of the activeUser does not impact the execution of this action.
    boolean dbWithinTransaction = db.inTransaction();
    try {
      if (!dbWithinTransaction) {
        db.beginTransactionNonExclusive();
      }

      this.deleteServerConflictRowWithId(db, tableId, rowId);
      this.placeRowIntoConflict(db, tableId, rowId, localRowConflictType);
      this.privilegedInsertRowWithId(db, tableId, orderedColumns, serverValues,
          rowId, activeUser, locale, false);

      if (!dbWithinTransaction) {
        db.setTransactionSuccessful();
      }
    } finally {
      if (!dbWithinTransaction) {
        db.endTransaction();
      }
    }
  }

  /**
   * Change the conflictType for the given row from null (not in conflict) to
   * the specified one.
   *
   * @param db
   * @param tableId
   * @param rowId
   * @param conflictType expected to be one of ConflictType.LOCAL_DELETED_OLD_VALUES (0) or
   *                     ConflictType.LOCAL_UPDATED_UPDATED_VALUES (1)
   */
  private void placeRowIntoConflict(OdkConnectionInterface db, String tableId, String rowId,
      int conflictType) {

    String whereClause = String
        .format("%s = ? AND %s IS NULL", DataTableColumns.ID, DataTableColumns.CONFLICT_TYPE);
    Object[] whereArgs = { rowId };

    TreeMap<String,Object> cv = new TreeMap<String,Object>();
    cv.put(DataTableColumns.SYNC_STATE, SyncState.in_conflict.name());
    cv.put(DataTableColumns.CONFLICT_TYPE, conflictType);

    boolean dbWithinTransaction = db.inTransaction();
    try {
      if (!dbWithinTransaction) {
        db.beginTransactionNonExclusive();
      }

      db.update(tableId, cv, whereClause, whereArgs);

      if (!dbWithinTransaction) {
        db.setTransactionSuccessful();
      }
    } finally {
      if (!dbWithinTransaction) {
        db.endTransaction();
      }
    }
  }

  /**
   * Changes the conflictType for the given row from the specified one to null
   * and set the sync state of this row to the indicated value. In general, you
   * should first update the local conflict record with its new values, then
   * call deleteServerConflictRowWithId(...) and then call this method.
   *
   * @param db
   * @param tableId
   * @param rowId
   * @param syncState
   * @param conflictType
   */
  public void restoreRowFromConflict(OdkConnectionInterface db, String tableId, String rowId,
      SyncState syncState, Integer conflictType) {

    // TODO: is roleList applicable here?

    String whereClause;
    Object[] whereArgs;

    if (conflictType == null) {
      whereClause = String
          .format("%s = ? AND %s IS NULL", DataTableColumns.ID, DataTableColumns.CONFLICT_TYPE);
      whereArgs = new Object[] { rowId };
    } else {
      whereClause = String
          .format("%s = ? AND %s = ?", DataTableColumns.ID, DataTableColumns.CONFLICT_TYPE);
      whereArgs = new Object[] { rowId, conflictType };
    }

    TreeMap<String,Object> cv = new TreeMap<String,Object>();
    cv.put(DataTableColumns.CONFLICT_TYPE, null);
    cv.put(DataTableColumns.SYNC_STATE, syncState.name());
    boolean dbWithinTransaction = db.inTransaction();
    try {
      if (!dbWithinTransaction) {
        db.beginTransactionNonExclusive();
      }

      db.update(tableId, cv, whereClause, whereArgs);

      if (!dbWithinTransaction) {
        db.setTransactionSuccessful();
      }
    } finally {
      if (!dbWithinTransaction) {
        db.endTransaction();
      }
    }
  }

  /**
   * @param db
   * @param tableId
   * @param rowId
   * @return the sync state of the row (see {@link SyncState}), or null if the
   * row does not exist.  Rows are required to have non-null sync states.
   * @throws IllegalStateException if the row has a null sync state or has
   *                               2+ conflicts or checkpoints and
   *                               those do not have matching sync states!
   */
  public SyncState getSyncState(OdkConnectionInterface db, String tableId,
      String rowId) throws IllegalStateException {
    Cursor c = null;
    try {
      c = db.query(tableId, new String[] { DataTableColumns.SYNC_STATE },
          DataTableColumns.ID + " = ?", new Object[] { rowId }, null, null, null, null);

      if (c.moveToFirst()) {
        int syncStateIndex = c.getColumnIndex(DataTableColumns.SYNC_STATE);
        if (c.isNull(syncStateIndex)) {
          throw new IllegalStateException(t + ": row had a null sync state!");
        }
        String val = ODKCursorUtils.getIndexAsString(c, syncStateIndex);
        while (c.moveToNext()) {
          if (c.isNull(syncStateIndex)) {
            throw new IllegalStateException(t + ": row had a null sync state!");
          }
          String otherVal = ODKCursorUtils.getIndexAsString(c, syncStateIndex);
          if (!val.equals(otherVal)) {
            throw new IllegalStateException(t + ": row with 2+ conflicts or checkpoints does "
                + "not have matching sync states!");
          }
        }
        return SyncState.valueOf(val);
      }
      return null;
    } finally {
      if (c != null && !c.isClosed()) {
        c.close();
      }
    }
  }

  /**
   * Delete the specified rowId in this tableId. Deletion respects sync
   * semantics. If the row is in the SyncState.new_row state, then the row and
   * its associated file attachments are immediately deleted. Otherwise, the row
   * is placed into the SyncState.deleted state and will be retained until the
   * device can delete the record on the server.
   * <p/>
   * If you need to immediately delete a record that would otherwise sync to the
   * server, call updateRowETagAndSyncState(...) to set the row to
   * SyncState.new_row, and then call this method and it will be immediately
   * deleted (in this case, unless the record on the server was already deleted,
   * it will remain and not be deleted during any subsequent synchronizations).
   *
   * @param db
   * @param tableId
   * @param rowId
   * @param activeUser
   * @param rolesList
   * @throws ActionNotAuthorizedException
   */
  public void deleteRowWithId(OdkConnectionInterface db, String tableId,
      String rowId, String activeUser, String rolesList) throws ActionNotAuthorizedException {

    // TODO: rolesList of user may impact whether we can delete the record.
    // Particularly with sync'd records, is there anything special to do here?
    // consider sync path vs. tools path.
    // I.e., if the user is super-user or higher, we should take local FilterScope.
    // otherwise, we should take server FilterScope. Or should we allow user to select
    // which to take?

    boolean shouldPhysicallyDelete = false;

    boolean dbWithinTransaction = db.inTransaction();
    try {
      if (!dbWithinTransaction) {
        db.beginTransactionNonExclusive();
      }

      Object[] whereArgs = new Object[] { rowId };
      String whereClause = DataTableColumns.ID + " =?";

      // first need to test whether we can delete all the rows under this rowId.
      // If we can't, then throw an access violation
      Cursor c = null;
      try {
        c = db.query(tableId,
            new String[] { DataTableColumns.SYNC_STATE, DataTableColumns.FILTER_TYPE,
                DataTableColumns.FILTER_VALUE }, whereClause, whereArgs, null, null,
                DataTableColumns.SAVEPOINT_TIMESTAMP + " ASC", null);
        boolean hasFirst = c.moveToFirst();

        int idxSyncState = c.getColumnIndex(DataTableColumns.SYNC_STATE);
        int idxFilterType = c.getColumnIndex(DataTableColumns.FILTER_TYPE);
        int idxFilterValue = c.getColumnIndex(DataTableColumns.FILTER_VALUE);

        ArrayList<String> rolesArray = null;
        {
          TypeReference<ArrayList<String>> ref = new TypeReference<ArrayList<String>>() {
          };
          if (rolesList != null && rolesList.length() != 0) {
            try {
              rolesArray = ODKFileUtils.mapper.readValue(rolesList, ref);
            } catch (IOException e) {
              WebLogger.getLogger(db.getAppName()).printStackTrace(e);
            }
          }
        }

        TableSecuritySettings tss = getTableSecuritySettings(db, tableId);

        if ( hasFirst ) {
          do {
            // verify each row
            String priorSyncState = c.getString(idxSyncState);
            String priorFilterType = c.isNull(idxFilterType) ? null : c.getString(idxFilterType);
            String priorFilterValue = c.isNull(idxFilterValue) ? null : c.getString(idxFilterValue);

            tss.allowRowChange(activeUser, rolesArray, priorSyncState, priorFilterType,
                priorFilterValue, RowChange.DELETE_ROW);

          } while (c.moveToNext());
        }

      } finally {
        if (c != null && !c.isClosed()) {
          c.close();
        }
        c = null;
      }

      // delete any checkpoints
      whereClause = DataTableColumns.ID + " = ? AND " + DataTableColumns.SAVEPOINT_TYPE +
          " IS NULL";
      db.delete(tableId, whereClause, whereArgs);

      // this will return null if there are no rows.
      SyncState syncState = getSyncState(db, tableId, rowId);

      if (syncState == null) {
        // the rowId no longer exists (we deleted all checkpoints)
        shouldPhysicallyDelete = true;

      } else if (syncState == SyncState.new_row) {
        // we can safely remove this record from the database
        whereClause = DataTableColumns.ID + " = ?";

        db.delete(tableId, whereClause, whereArgs);
        shouldPhysicallyDelete = true;

      } else if (syncState != SyncState.in_conflict) {

        TreeMap<String,Object> values = new TreeMap<String,Object>();
        values.put(DataTableColumns.SYNC_STATE, SyncState.deleted.name());
        values.put(DataTableColumns.SAVEPOINT_TIMESTAMP,
            TableConstants.nanoSecondsFromMillis(System.currentTimeMillis()));

        db.update(tableId, values, DataTableColumns.ID + " = ?", whereArgs);
      }
      // TODO: throw exception if in the SyncState.in_conflict state?

      if (!dbWithinTransaction) {
        db.setTransactionSuccessful();
      }
    } finally {
      if (!dbWithinTransaction) {
        db.endTransaction();
      }
    }

    if (shouldPhysicallyDelete) {
      File instanceFolder = new File(ODKFileUtils.getInstanceFolder(db.getAppName(), tableId, rowId));
      try {
        FileUtils.deleteDirectory(instanceFolder);
      } catch (IOException e) {
        // TODO Auto-generated catch block
        WebLogger.getLogger(db.getAppName())
            .e(t, "Unable to delete this directory: " + instanceFolder.getAbsolutePath());
        WebLogger.getLogger(db.getAppName()).printStackTrace(e);
      }
    }
  }

  /*
    * Internal method to execute a delete checkpoint statement with the given where clause
    *
    * @param db
    * @param tableId
    * @param rowId
    * @param whereClause
    * @param whereArgs
    * @param activeUser
    * @param rolesList
    * @throws ActionNotAuthorizedException
   */
  private void rawCheckpointDeleteDataInDBTable(OdkConnectionInterface db,
      String tableId, String rowId, String whereClause, Object[] whereArgs, String activeUser,
      String rolesList) throws ActionNotAuthorizedException {

    boolean shouldPhysicallyDelete = false;

    boolean dbWithinTransaction = db.inTransaction();
    try {
      if (!dbWithinTransaction) {
        db.beginTransactionNonExclusive();
      }

      // first need to test whether we can delete all the rows that are selected
      // by the where clause. If we can't, then throw an access violation
      Cursor c = null;
      try {
        c = db.query(tableId,
            new String[] { DataTableColumns.SYNC_STATE, DataTableColumns.FILTER_TYPE,
                DataTableColumns.FILTER_VALUE }, whereClause, whereArgs, null, null, null, null);
        boolean hasRow = c.moveToFirst();

        int idxSyncState = c.getColumnIndex(DataTableColumns.SYNC_STATE);
        int idxFilterType = c.getColumnIndex(DataTableColumns.FILTER_TYPE);
        int idxFilterValue = c.getColumnIndex(DataTableColumns.FILTER_VALUE);

        ArrayList<String> rolesArray = null;
        {
          TypeReference<ArrayList<String>> ref = new TypeReference<ArrayList<String>>() {
          };
          if (rolesList != null && rolesList.length() != 0) {
            try {
              rolesArray = ODKFileUtils.mapper.readValue(rolesList, ref);
            } catch (IOException e) {
              WebLogger.getLogger(db.getAppName()).printStackTrace(e);
            }
          }
        }

        TableSecuritySettings tss = getTableSecuritySettings(db, tableId);

        if ( hasRow ) {
          do {
            // the row is entirely removed -- delete the attachments
            String priorSyncState = c.getString(idxSyncState);
            String priorFilterType = c.isNull(idxFilterType) ? null : c.getString(idxFilterType);
            String priorFilterValue = c.isNull(idxFilterValue) ? null : c.getString(idxFilterValue);

            tss.allowRowChange(activeUser, rolesArray, priorSyncState, priorFilterType,
                priorFilterValue, RowChange.DELETE_ROW);
          } while (c.moveToNext());
        }

      } finally {
        if (c != null && !c.isClosed()) {
          c.close();
        }
        c = null;
      }

      db.delete(tableId, whereClause, whereArgs);

      // see how many rows remain.
      // If there are none, then we should delete all the attachments for this row.
      c = null;
      try {
        c = db.query(tableId, new String[] { DataTableColumns.SYNC_STATE },
            DataTableColumns.ID + " = ?", new Object[] { rowId }, null, null, null, null);
        c.moveToFirst();
        // the row is entirely removed -- delete the attachments
        shouldPhysicallyDelete = (c.getCount() == 0);
      } finally {
        if (c != null && !c.isClosed()) {
          c.close();
        }
      }

      if (!dbWithinTransaction) {
        db.setTransactionSuccessful();
      }
    } finally {
      if (!dbWithinTransaction) {
        db.endTransaction();
      }
    }

    if (shouldPhysicallyDelete) {
      File instanceFolder = new File(ODKFileUtils.getInstanceFolder(db.getAppName(), tableId, rowId));
      try {
        FileUtils.deleteDirectory(instanceFolder);
      } catch (IOException e) {
        // TODO Auto-generated catch block
        WebLogger.getLogger(db.getAppName())
            .e(t, "Unable to delete this directory: " + instanceFolder.getAbsolutePath());
        WebLogger.getLogger(db.getAppName()).printStackTrace(e);
      }
    }
  }

  /**
   * Delete any checkpoint rows for the given rowId in the tableId. Checkpoint
   * rows are created by ODK Survey to hold intermediate values during the
   * filling-in of the form. They act as restore points in the Survey, should
   * the application die.
   *
   * @param db
   * @param tableId
   * @param rowId
   * @param activeUser
   * @param rolesList
   * @throws ActionNotAuthorizedException
   */
  public void deleteAllCheckpointRowsWithId(OdkConnectionInterface db,
      String tableId, String rowId, String activeUser, String rolesList)
      throws ActionNotAuthorizedException {
    rawCheckpointDeleteDataInDBTable(db, tableId, rowId,
        DataTableColumns.ID + "=? AND " + DataTableColumns.SAVEPOINT_TYPE + " IS NULL",
        new Object[] { rowId }, activeUser, rolesList);
  }

  /**
   * Delete any checkpoint rows for the given rowId in the tableId. Checkpoint
   * rows are created by ODK Survey to hold intermediate values during the
   * filling-in of the form. They act as restore points in the Survey, should
   * the application die.
   *
   * @param db
   * @param tableId
   * @param rowId
   * @param activeUser
   * @param rolesList
   * @throws ActionNotAuthorizedException
   */
  public void deleteLastCheckpointRowWithId(OdkConnectionInterface db,
      String tableId, String rowId, String activeUser, String rolesList)
      throws ActionNotAuthorizedException {
    rawCheckpointDeleteDataInDBTable(db, tableId, rowId,
        DataTableColumns.ID + "=? AND " + DataTableColumns.SAVEPOINT_TYPE + " IS NULL " + " AND "
            + DataTableColumns.SAVEPOINT_TIMESTAMP + " IN (SELECT MAX("
            + DataTableColumns.SAVEPOINT_TIMESTAMP + ") FROM \"" + tableId + "\" WHERE "
            + DataTableColumns.ID + "=?)", new Object[] { rowId, rowId }, activeUser, rolesList);
  }

  /**
   * Update all rows for the given rowId to SavepointType 'INCOMPLETE' and
   * remove all but the most recent row. When used with a rowId that has
   * checkpoints, this updates to the most recent checkpoint and removes any
   * earlier checkpoints, incomplete or complete savepoints. Otherwise, it has
   * the general effect of resetting the rowId to an INCOMPLETE state.
   *
   * @param db
   * @param tableId
   * @param rowId
   */
  public void saveAsIncompleteMostRecentCheckpointRowWithId(OdkConnectionInterface db,
      String tableId, String rowId) {

    // TODO: if user becomes unverified, we still allow them to save-as-incomplete ths record.
    // Is this the behavior we want?  I think it would be difficult to explain otherwise.

    boolean dbWithinTransaction = db.inTransaction();
    try {
      if (!dbWithinTransaction) {
        db.beginTransactionNonExclusive();
      }

      db.execSQL("UPDATE \"" + tableId + "\" SET " + DataTableColumns.SAVEPOINT_TYPE + "= ? WHERE "
              + DataTableColumns.ID + "=?",
          new Object[] { SavepointTypeManipulator.incomplete(), rowId });
      db.delete(tableId, DataTableColumns.ID + "=? AND " + DataTableColumns.SAVEPOINT_TIMESTAMP
          + " NOT IN (SELECT MAX(" + DataTableColumns.SAVEPOINT_TIMESTAMP + ") FROM \"" + tableId
          + "\" WHERE " + DataTableColumns.ID + "=?)", new Object[] { rowId, rowId });

      if (!dbWithinTransaction) {
        db.setTransactionSuccessful();
      }
    } finally {
      if (!dbWithinTransaction) {
        db.endTransaction();
      }
    }
  }

  /**
   * Update all rows for the given rowId to SavepointType 'COMPLETE' and
   * remove all but the most recent row. When used with a rowId that has
   * checkpoints, this updates to the most recent checkpoint and removes any
   * earlier checkpoints, incomplete or complete savepoints. Otherwise, it has
   * the general effect of resetting the rowId to an COMPLETE state.
   *
   * @param db
   * @param tableId
   * @param rowId
   */
  public void saveAsCompleteMostRecentCheckpointRowWithId(OdkConnectionInterface db, String tableId,
      String rowId) {

    // TODO: if user becomes unverified, we still allow them to save-as-complete ths record.
    // Is this the behavior we want?  I think it would be difficult to explain otherwise.

    boolean dbWithinTransaction = db.inTransaction();
    try {
      if (!dbWithinTransaction) {
        db.beginTransactionNonExclusive();
      }

      db.execSQL("UPDATE \"" + tableId + "\" SET " + DataTableColumns.SAVEPOINT_TYPE + "= ? WHERE "
              + DataTableColumns.ID + "=?",
          new Object[] { SavepointTypeManipulator.complete(), rowId });
      db.delete(tableId, DataTableColumns.ID + "=? AND " + DataTableColumns.SAVEPOINT_TIMESTAMP
          + " NOT IN (SELECT MAX(" + DataTableColumns.SAVEPOINT_TIMESTAMP + ") FROM \"" + tableId
          + "\" WHERE " + DataTableColumns.ID + "=?)", new Object[] { rowId, rowId });

      if (!dbWithinTransaction) {
        db.setTransactionSuccessful();
      }
    } finally {
      if (!dbWithinTransaction) {
        db.endTransaction();
      }
    }
  }

  /**
   * Update the given rowId with the values in the cvValues. If certain metadata
   * values are not specified in the cvValues, then suitable default values may
   * be supplied for them. Furthermore, if the cvValues do not specify certain
   * metadata fields, then an exception may be thrown if there are more than one
   * row matching this rowId.
   *
   * @param db
   * @param tableId
   * @param orderedColumns
   * @param cvValues
   * @param rowId
   * @param activeUser
   * @param rolesList
   * @param locale
   */
  public void updateRowWithId(OdkConnectionInterface db, String tableId,
      OrderedColumns orderedColumns, ContentValues cvValues, String rowId, String activeUser,
      String rolesList, String locale) throws ActionNotAuthorizedException {

    // TODO: make sure caller passes in the correct roleList for the use case.
    // TODO: for multi-step sync actions, we probably need an internal variant of this.

    if (cvValues.size() <= 0) {
      throw new IllegalArgumentException(t + ": No values to add into table " + tableId);
    }

    HashMap<String,Object> cvDataTableVal = new HashMap<String,Object>();
    cvDataTableVal.put(DataTableColumns.ID, rowId);
    for (String key: cvValues.keySet()) {
      cvDataTableVal.put(key, cvValues.get(key));
    }

    upsertDataIntoExistingDBTable(db, tableId, orderedColumns, cvDataTableVal, true, false,
        activeUser, rolesList, locale, false);
  }

  private void updateRowWithId(OdkConnectionInterface db, String tableId,
      OrderedColumns orderedColumns, Map<String,Object> cvValues, String rowId, String activeUser,
      String rolesList, String locale) throws ActionNotAuthorizedException {

    // TODO: make sure caller passes in the correct roleList for the use case.
    // TODO: for multi-step sync actions, we probably need an internal variant of this.

    if (cvValues.size() <= 0) {
      throw new IllegalArgumentException(t + ": No values to add into table " + tableId);
    }

    if (!cvValues.containsKey(DataTableColumns.ID)) {
      throw new IllegalArgumentException(t + ": No rowId in cvValues map " + tableId);
    }

    upsertDataIntoExistingDBTable(db, tableId, orderedColumns, cvValues, true, false,
        activeUser, rolesList, locale, false);
  }

  /**
   * Update the given rowId with the values in the cvValues. All field
   * values are specified in the cvValues. This is a server-induced update
   * of the row to match all fields from the server. An error is thrown if
   * there isn't a row matching this rowId or if there are checkpoint or
   * conflict entries for this rowId.
   *
   * @param db
   * @param tableId
   * @param orderedColumns
   * @param cvValues
   * @param rowId
   * @param activeUser
   * @param locale
   * @param asCsvRequestedChange
   */
  public void privilegedUpdateRowWithId(OdkConnectionInterface db, String tableId,
      OrderedColumns orderedColumns, ContentValues cvValues, String rowId, String activeUser,
      String locale, boolean asCsvRequestedChange) {

    // TODO: make sure caller passes in the correct roleList for the use case.
    // TODO: for multi-step sync actions, we probably need an internal variant of this.

    String rolesList = RoleConsts.ADMIN_ROLES_LIST;

    if (cvValues.size() <= 0) {
      throw new IllegalArgumentException(t + ": No values to add into table " + tableId);
    }

    HashMap<String,Object> cvDataTableVal = new HashMap<String,Object>();
    cvDataTableVal.put(DataTableColumns.ID, rowId);
    for (String key: cvValues.keySet()) {
      cvDataTableVal.put(key, cvValues.get(key));
    }

    try {
      upsertDataIntoExistingDBTable(db, tableId, orderedColumns, cvDataTableVal, true, true,
          activeUser, rolesList, locale, asCsvRequestedChange);
    } catch (ActionNotAuthorizedException e) {
      WebLogger.getLogger(db.getAppName()).printStackTrace(e);
      throw new IllegalStateException(e);
    }
  }

  /**
   * SYNC Only. ADMIN Privileges!
   * <p/>
   * Delete the local row.
   *
   * @param db
   * @param tableId
   * @param rowId
   * @param activeUser
   */
  public void privilegedDeleteRowWithId(OdkConnectionInterface db, String tableId,
      String rowId, String activeUser) {

    // TODO: make sure caller passes in the correct roleList for the use case.
    String rolesList = RoleConsts.ADMIN_ROLES_LIST;

    boolean inTransaction = false;
    try {

      inTransaction = db.inTransaction();
      if (!inTransaction) {
        db.beginTransactionNonExclusive();
      }

      // delete the record of the server row
      deleteServerConflictRowWithId(db, tableId, rowId);

      // move the local record into the 'new_row' sync state
      // so it can be physically deleted.

      privilegedUpdateRowETagAndSyncState(db, tableId, rowId, null, SyncState.new_row);

      // move the local conflict back into the normal (null) state
      deleteRowWithId(db, tableId, rowId, activeUser, rolesList);

      if (!inTransaction) {
        db.setTransactionSuccessful();
      }
    } catch (ActionNotAuthorizedException e) {
      WebLogger.getLogger(db.getAppName()).printStackTrace(e);
      throw new IllegalStateException(e);
    } finally {
      if (db != null) {
        if (!inTransaction) {
          db.endTransaction();
        }
      }
    }
  }

  /**
   * Delete the local and server conflict records to resolve a server conflict
   * <p/>
   * A combination of primitive actions, all performed in one transaction:
   * <p/>
   * // delete the record of the server row
   * deleteServerConflictRowWithId(appName, dbHandleName, tableId, rowId);
   * <p/>
   * // move the local record into the 'new_row' sync state
   * // so it can be physically deleted.
   * updateRowETagAndSyncState(appName, dbHandleName, tableId, rowId, null,
   * SyncState.new_row.name());
   * // move the local conflict back into the normal (null) state
   * deleteRowWithId(appName, dbHandleName, tableId, rowId);
   *
   * @param db
   * @param tableId
   * @param rowId
   * @param activeUser
   * @param rolesList
   * @throws ActionNotAuthorizedException
   */
  public void resolveServerConflictWithDeleteRowWithId(OdkConnectionInterface db,
      String tableId, String rowId, String activeUser, String rolesList)
      throws ActionNotAuthorizedException {

    // TODO: make sure caller passes in the correct roleList for the use case.

    boolean inTransaction = false;
    try {

      inTransaction = db.inTransaction();
      if (!inTransaction) {
        db.beginTransactionNonExclusive();
      }

      // delete the record of the server row
      deleteServerConflictRowWithId(db, tableId, rowId);

      // move the local record into the 'new_row' sync state
      // so it can be physically deleted.

      privilegedUpdateRowETagAndSyncState(db, tableId, rowId, null, SyncState.new_row);

      // move the local conflict back into the normal (null) state
      deleteRowWithId(db, tableId, rowId, activeUser, rolesList);

      if (!inTransaction) {
        db.setTransactionSuccessful();
      }
    } finally {
      if (db != null) {
        if (!inTransaction) {
          db.endTransaction();
        }
      }
    }
  }

  /**
   * Resolve the server conflict by taking the local changes.
   * If the local changes are to delete this record, the record will be deleted
   * upon the next successful sync.
   *
   * @param db
   * @param tableId
   * @param rowId
   * @param activeUser
   * @param rolesList
   * @param locale
   */
  public void resolveServerConflictTakeLocalRowWithId(OdkConnectionInterface db,
      String tableId, String rowId, String activeUser, String rolesList, String locale)
      throws ActionNotAuthorizedException {

    // TODO: if rolesList contains RoleConsts.ROLE_ADMINISTRATOR or  RoleConsts.ROLE_SUPER_USER
    // TODO: then we should take the local rowFilterScope values. Otherwise use server values.

    // I.e., if the user is super-user or higher, we should take local FilterScope.
    // otherwise, we should take server FilterScope. Or should we allow user to select
    // which to take?

    boolean inTransaction = false;
    try {

      inTransaction = db.inTransaction();
      if (!inTransaction) {
        db.beginTransactionNonExclusive();
      }

      OrderedColumns orderedColumns = getUserDefinedColumns(db, tableId);

      // get both conflict records for this row.
      // the local record is always before the server record (due to conflict_type values)
      OdkDbTable table = rawSqlQuery(db,
          OdkDbQueryUtil.buildSqlStatement(tableId, DataTableColumns.ID + "=?" +
                  " AND " + DataTableColumns.CONFLICT_TYPE + " IS NOT NULL", null, null,
              new String[] { DataTableColumns.CONFLICT_TYPE }, new String[] { "ASC" }),
<<<<<<< HEAD
          new Object[] { rowId });
=======
          new String[] { rowId }, 0);
>>>>>>> 3fb7b92e

      if (table.getNumberOfRows() != 2) {
        throw new IllegalStateException(
            "Did not find a server and local row when resolving conflicts for rowId: " + rowId);
      }
      OdkDbRow localRow = table.getRowAtIndex(0);
      OdkDbRow serverRow = table.getRowAtIndex(1);

      int localConflictType = Integer
          .parseInt(localRow.getDataByKey(DataTableColumns.CONFLICT_TYPE));

      int serverConflictType = Integer
          .parseInt(serverRow.getDataByKey(DataTableColumns.CONFLICT_TYPE));

      if (localConflictType != ConflictType.LOCAL_UPDATED_UPDATED_VALUES
          && localConflictType != ConflictType.LOCAL_DELETED_OLD_VALUES) {
        throw new IllegalStateException(
            "Did not find local conflict row when resolving conflicts for rowId: " + rowId);
      }

      if (serverConflictType != ConflictType.SERVER_UPDATED_UPDATED_VALUES
          && serverConflictType != ConflictType.SERVER_DELETED_OLD_VALUES) {
        throw new IllegalStateException(
            "Did not find server conflict row when resolving conflicts for rowId: " + rowId);
      }

      // update what was the local conflict record with the local's changes
      // by the time we apply the update, the local conflict record will be
      // restored to the proper (conflict_type, sync_state) values.
      //
      // No need to specify them here.
      TreeMap<String,Object> updateValues = new TreeMap<String,Object>();
      updateValues.put(DataTableColumns.ID, rowId);
      updateValues
          .put(DataTableColumns.ROW_ETAG, serverRow.getDataByKey(DataTableColumns.ROW_ETAG));

      // take the server's filter metadata values ...
      TreeMap<String,Object> privilegedUpdateValues = new TreeMap<String,Object>();
      privilegedUpdateValues.put(DataTableColumns.ID, rowId);
      privilegedUpdateValues
          .put(DataTableColumns.FILTER_TYPE, serverRow.getDataByKey(DataTableColumns.FILTER_TYPE));
      privilegedUpdateValues.put(DataTableColumns.FILTER_VALUE,
          serverRow.getDataByKey(DataTableColumns.FILTER_VALUE));
      privilegedUpdateValues.put(DataTableColumns.SAVEPOINT_TIMESTAMP,
          serverRow.getDataByKey(DataTableColumns.SAVEPOINT_TIMESTAMP));
      privilegedUpdateValues.put(DataTableColumns.SAVEPOINT_CREATOR,
          serverRow.getDataByKey(DataTableColumns.SAVEPOINT_CREATOR));

      // Figure out whether to take the server or local metadata fields.
      // and whether to take the server or local data fields.

      SyncState finalSyncState = SyncState.changed;

      if (localConflictType == ConflictType.LOCAL_UPDATED_UPDATED_VALUES) {
        // We are updating -- preserve the local metadata and column values
        // this is a no-op, as we are updating the local record, so we don't
        // need to do anything special.
      } else {
        finalSyncState = SyncState.deleted;

        // Deletion is really a "TakeServerChanges" action, but ending with 'deleted' as
        // the final sync state.

        // copy everything over from the server row
        updateValues
            .put(DataTableColumns.FORM_ID, serverRow.getDataByKey(DataTableColumns.FORM_ID));
        updateValues.put(DataTableColumns.LOCALE, serverRow.getDataByKey(DataTableColumns.LOCALE));
        updateValues.put(DataTableColumns.SAVEPOINT_TYPE,
            serverRow.getDataByKey(DataTableColumns.SAVEPOINT_TYPE));
        updateValues.put(DataTableColumns.SAVEPOINT_TIMESTAMP,
            serverRow.getDataByKey(DataTableColumns.SAVEPOINT_TIMESTAMP));
        updateValues.put(DataTableColumns.SAVEPOINT_CREATOR,
            serverRow.getDataByKey(DataTableColumns.SAVEPOINT_CREATOR));

        // including the values of the user fields on the server
        for (String elementKey : orderedColumns.getRetentionColumnNames()) {
          updateValues.put(elementKey, serverRow.getDataByKey(elementKey));
        }
      }

      // delete the record of the server row
      deleteServerConflictRowWithId(db, tableId, rowId);

      // move the local conflict back into the normal non-conflict (null) state
      // set the sync state to "changed" temporarily (otherwise we can't update)

      restoreRowFromConflict(db, tableId, rowId, SyncState.changed, localConflictType);

      // update local with the changes
      updateRowWithId(db, tableId, orderedColumns, updateValues, rowId, activeUser, rolesList,
          locale);

      // update as if user has admin privileges.
      // do this so we can update the filter type and filter value
      updateRowWithId( db, tableId, orderedColumns, privilegedUpdateValues, rowId,
          activeUser, RoleConsts.ADMIN_ROLES_LIST, locale);

      // and if we are deleting, try to delete it.
      // this may throw an ActionNotAuthorizedException
      if ( finalSyncState == SyncState.deleted ) {
        deleteRowWithId(db, tableId, rowId, activeUser, rolesList);
      }

      if (!inTransaction) {
        db.setTransactionSuccessful();
      }
    } finally {
      if (db != null) {
        if (!inTransaction) {
          db.endTransaction();
        }
      }
    }
  }

  /**
   * Resolve the server conflict by taking the local changes plus a value map
   * of select server field values.  This map should not update any metadata
   * fields -- it should just contain user data fields.
   * <p/>
   * It is an error to call this if the local change is to delete the row.
   *
   * @param db
   * @param tableId
   * @param cvValues   key-value pairs from the server record that we should incorporate.
   * @param rowId
   * @param activeUser
   * @param rolesList
   * @param locale
   */
  public void resolveServerConflictTakeLocalRowPlusServerDeltasWithId(OdkConnectionInterface db,
      String tableId, ContentValues cvValues, String rowId, String activeUser,
      String rolesList, String locale) throws ActionNotAuthorizedException {

    // TODO: if rolesList does not contain RoleConsts.ROLE_SUPER_USER or RoleConsts.ROLE_ADMINISTRATOR
    // TODO: then take the server's rowFilterScope rather than the user's values of those.
    // TODO: and apply the update only if the user roles support that update.

    // I.e., if the user is super-user or higher, we should take local FilterScope.
    // otherwise, we should take server FilterScope. Or should we allow user to select
    // which to take?

    boolean inTransaction = false;
    try {

      inTransaction = db.inTransaction();
      if (!inTransaction) {
        db.beginTransactionNonExclusive();
      }

      OrderedColumns orderedColumns = getUserDefinedColumns(db, tableId);

      // get both conflict records for this row.
      // the local record is always before the server record (due to conflict_type values)
      OdkDbTable table = rawSqlQuery(db,
          OdkDbQueryUtil.buildSqlStatement(tableId, DataTableColumns.ID + "=?" +
                  " AND " + DataTableColumns.CONFLICT_TYPE + " IS NOT NULL", null, null,
              new String[] { DataTableColumns.CONFLICT_TYPE }, new String[] { "ASC" }),
<<<<<<< HEAD
          new Object[] { rowId });
=======
          new String[] { rowId }, 0);
>>>>>>> 3fb7b92e

      if (table.getNumberOfRows() != 2) {
        throw new IllegalStateException(
            "Did not find a server and local row when resolving conflicts for rowId: " + rowId);
      }
      OdkDbRow localRow = table.getRowAtIndex(0);
      OdkDbRow serverRow = table.getRowAtIndex(1);

      int localConflictType = Integer
          .parseInt(localRow.getDataByKey(DataTableColumns.CONFLICT_TYPE));

      int serverConflictType = Integer
          .parseInt(serverRow.getDataByKey(DataTableColumns.CONFLICT_TYPE));

      if (localConflictType != ConflictType.LOCAL_UPDATED_UPDATED_VALUES
          && localConflictType != ConflictType.LOCAL_DELETED_OLD_VALUES) {
        throw new IllegalStateException(
            "Did not find local conflict row when resolving conflicts for rowId: " + rowId);
      }

      if (serverConflictType != ConflictType.SERVER_UPDATED_UPDATED_VALUES
          && serverConflictType != ConflictType.SERVER_DELETED_OLD_VALUES) {
        throw new IllegalStateException(
            "Did not find server conflict row when resolving conflicts for rowId: " + rowId);
      }

      if (localConflictType == ConflictType.LOCAL_DELETED_OLD_VALUES) {
        throw new IllegalStateException(
            "Local row is marked for deletion -- blending does not make sense for rowId: " + rowId);
      }

      HashMap<String,Object> updateValues = new HashMap<String,Object>();
      for (String key : cvValues.keySet()) {
        updateValues.put(key, cvValues.get(key));
      }

      // clean up the incoming map of server values to retain
      cleanUpValuesMap(orderedColumns, updateValues);
      updateValues.put(DataTableColumns.ID, rowId);
      updateValues
          .put(DataTableColumns.ROW_ETAG, serverRow.getDataByKey(DataTableColumns.ROW_ETAG));

      // update what was the local conflict record with the local's changes
      // by the time we apply the update, the local conflict record will be
      // restored to the proper (conflict_type, sync_state) values.
      //
      // No need to specify them here.

      // but take the local's metadata values (i.e., do not change these
      // during the update) ...
      updateValues.put(DataTableColumns.FORM_ID, localRow.getDataByKey(DataTableColumns.FORM_ID));
      updateValues.put(DataTableColumns.LOCALE, localRow.getDataByKey(DataTableColumns.LOCALE));
      updateValues.put(DataTableColumns.SAVEPOINT_TYPE,
          localRow.getDataByKey(DataTableColumns.SAVEPOINT_TYPE));
      updateValues.put(DataTableColumns.SAVEPOINT_TIMESTAMP,
          localRow.getDataByKey(DataTableColumns.SAVEPOINT_TIMESTAMP));
      updateValues.put(DataTableColumns.SAVEPOINT_CREATOR,
          localRow.getDataByKey(DataTableColumns.SAVEPOINT_CREATOR));

      // take the server's filter metadata values ...
      TreeMap<String,Object> privilegedUpdateValues = new TreeMap<String,Object>();
      privilegedUpdateValues.put(DataTableColumns.ID, rowId);
      privilegedUpdateValues
          .put(DataTableColumns.FILTER_TYPE, serverRow.getDataByKey(DataTableColumns.FILTER_TYPE));
      privilegedUpdateValues.put(DataTableColumns.FILTER_VALUE,
          serverRow.getDataByKey(DataTableColumns.FILTER_VALUE));
      privilegedUpdateValues.put(DataTableColumns.SAVEPOINT_TIMESTAMP,
          serverRow.getDataByKey(DataTableColumns.SAVEPOINT_TIMESTAMP));
      privilegedUpdateValues.put(DataTableColumns.SAVEPOINT_CREATOR,
          serverRow.getDataByKey(DataTableColumns.SAVEPOINT_CREATOR));

      // delete the record of the server row
      deleteServerConflictRowWithId(db, tableId, rowId);

      // move the local conflict back into the normal (null) state

      restoreRowFromConflict(db, tableId, rowId, SyncState.changed, localConflictType);

      // update local with server's changes
      updateRowWithId(db, tableId, orderedColumns, updateValues, rowId, activeUser, rolesList,
          locale);

      // update as if user has admin privileges.
      // do this so we can update the filter type and filter value
      updateRowWithId( db, tableId, orderedColumns, privilegedUpdateValues, rowId,
          activeUser, RoleConsts.ADMIN_ROLES_LIST, locale);

      if (!inTransaction) {
        db.setTransactionSuccessful();
      }
    } finally {
      if (db != null) {
        if (!inTransaction) {
          db.endTransaction();
        }
      }
    }
  }

  /**
   * Resolve the server conflict by taking the server changes.  This may delete the local row.
   *
   * @param db
   * @param tableId
   * @param rowId
   * @param activeUser
   * @param locale
   */
  public void resolveServerConflictTakeServerRowWithId(OdkConnectionInterface db,
      String tableId, String rowId, String activeUser, String locale) {

    String rolesList = RoleConsts.ADMIN_ROLES_LIST;
    // TODO: incoming rolesList should be the privileged user roles because we are
    // TODO: overwriting our local row with everything from the server.

    // we have no way in the resolve conflicts screen to choose which filter scope
    // to take. Need to allow super-user and above to choose the local filter scope
    // vs just taking what the server has.

    boolean inTransaction = false;
    try {

      inTransaction = db.inTransaction();
      if (!inTransaction) {
        db.beginTransactionNonExclusive();
      }

      OrderedColumns orderedColumns = getUserDefinedColumns(db, tableId);

      // get both conflict records for this row.
      // the local record is always before the server record (due to conflict_type values)
      OdkDbTable table = rawSqlQuery(db,
          OdkDbQueryUtil.buildSqlStatement(tableId, DataTableColumns.ID + "=?" +
                  " AND " + DataTableColumns.CONFLICT_TYPE + " IS NOT NULL", null, null,
              new String[] { DataTableColumns.CONFLICT_TYPE }, new String[] { "ASC" }),
<<<<<<< HEAD
          new Object[] { rowId });
=======
          new String[] { rowId }, 0);
>>>>>>> 3fb7b92e

      if (table.getNumberOfRows() != 2) {
        throw new IllegalStateException(
            "Did not find a server and local row when resolving conflicts for rowId: " + rowId);
      }
      OdkDbRow localRow = table.getRowAtIndex(0);
      OdkDbRow serverRow = table.getRowAtIndex(1);

      int localConflictType = Integer
          .parseInt(localRow.getDataByKey(DataTableColumns.CONFLICT_TYPE));

      int serverConflictType = Integer
          .parseInt(serverRow.getDataByKey(DataTableColumns.CONFLICT_TYPE));

      if (localConflictType != ConflictType.LOCAL_UPDATED_UPDATED_VALUES
          && localConflictType != ConflictType.LOCAL_DELETED_OLD_VALUES) {
        throw new IllegalStateException(
            "Did not find local conflict row when resolving conflicts for rowId: " + rowId);
      }

      if (serverConflictType != ConflictType.SERVER_UPDATED_UPDATED_VALUES
          && serverConflictType != ConflictType.SERVER_DELETED_OLD_VALUES) {
        throw new IllegalStateException(
            "Did not find server conflict row when resolving conflicts for rowId: " + rowId);
      }

      if (serverConflictType == ConflictType.SERVER_DELETED_OLD_VALUES) {

        // delete the record of the server row
        deleteServerConflictRowWithId(db, tableId, rowId);

        // move the local record into the 'new_row' sync state
        // so it can be physically deleted.

        privilegedUpdateRowETagAndSyncState(db, tableId, rowId, null, SyncState.new_row);

        // and delete the local conflict and all of its associated attachments
        deleteRowWithId(db, tableId, rowId, activeUser, rolesList);

      } else {
        // update the local conflict record with the server's changes
        HashMap<String,Object> updateValues = new HashMap<String,Object>();
        updateValues.put(DataTableColumns.ID, rowId);
        updateValues
            .put(DataTableColumns.ROW_ETAG, serverRow.getDataByKey(DataTableColumns.ROW_ETAG));

        // update what was the local conflict record with the server's changes
        // by the time we apply the update, the local conflict record will be
        // restored to the proper (conflict_type, sync_state) values.
        //
        // No need to specify them here.

        // take the server's metadata values too...
        updateValues.put(DataTableColumns.FILTER_TYPE,
            serverRow.getDataByKey(DataTableColumns.FILTER_TYPE));
        updateValues.put(DataTableColumns.FILTER_VALUE,
            serverRow.getDataByKey(DataTableColumns.FILTER_VALUE));
        updateValues
            .put(DataTableColumns.FORM_ID, serverRow.getDataByKey(DataTableColumns.FORM_ID));
        updateValues.put(DataTableColumns.LOCALE, serverRow.getDataByKey(DataTableColumns.LOCALE));
        updateValues.put(DataTableColumns.SAVEPOINT_TYPE,
            serverRow.getDataByKey(DataTableColumns.SAVEPOINT_TYPE));
        updateValues.put(DataTableColumns.SAVEPOINT_TIMESTAMP,
            serverRow.getDataByKey(DataTableColumns.SAVEPOINT_TIMESTAMP));
        updateValues.put(DataTableColumns.SAVEPOINT_CREATOR,
            serverRow.getDataByKey(DataTableColumns.SAVEPOINT_CREATOR));

        // take all the data values from the server...
        for (String elementKey : orderedColumns.getRetentionColumnNames()) {
          updateValues.put(elementKey, serverRow.getDataByKey(elementKey));
        }

        // determine whether we should flag this as pending files
        // or whether it can transition directly to sync'd.
        SyncState newState;
        {
          boolean hasUriFragments = false;
          // we are collapsing to the server state. Examine the
          // server row. Look at all the columns that may contain file
          // attachments. If they do (non-null, non-empty), then
          // set the hasUriFragments flag to true and break out of the loop.
          //
          // Set the resolved row to synced_pending_files if there are
          // non-null, non-empty file attachments in the row. This
          // ensures that we will pull down those attachments at the next
          // sync.
          for (ColumnDefinition cd : orderedColumns.getColumnDefinitions()) {
            if (cd.getType().getDataType() != ElementDataType.rowpath) {
              // not a file attachment
              continue;
            }
            String v = serverRow.getDataByKey(cd.getElementKey());
            if (v != null && v.length() != 0) {
              // non-null file attachment specified on server row
              hasUriFragments = true;
              break;
            }
          }
          newState = hasUriFragments ? SyncState.synced_pending_files : SyncState.synced;
        }

        // delete the record of the server row
        deleteServerConflictRowWithId(db, tableId, rowId);

        // move the local conflict back into either the synced or synced_pending_files
        // state

        restoreRowFromConflict(db, tableId, rowId, newState, localConflictType);

        // update local with server's changes

        updateRowWithId(db, tableId, orderedColumns, updateValues, rowId, activeUser, rolesList,
            locale);

        // and reset the sync state to whatever it should be (update will make it changed)
        restoreRowFromConflict(db, tableId, rowId, newState, null);
      }

      if (!inTransaction) {
        db.setTransactionSuccessful();
      }
    } catch (ActionNotAuthorizedException e) {
      WebLogger.getLogger(db.getAppName()).printStackTrace(e);
      throw new IllegalStateException(e);
    } finally {
      if (db != null) {
        if (!inTransaction) {
          db.endTransaction();
        }
      }
    }
  }

  /**
   * Inserts a checkpoint row for the given rowId in the tableId. Checkpoint
   * rows are created by ODK Survey to hold intermediate values during the
   * filling-in of the form. They act as restore points in the Survey, should
   * the application die.
   *
   * @param db
   * @param tableId
   * @param orderedColumns
   * @param cvValues
   * @param rowId
   * @param activeUser
   * @param rolesList
   * @param locale
   */
  public void insertCheckpointRowWithId(OdkConnectionInterface db, String tableId,
      OrderedColumns orderedColumns, ContentValues cvValues, String rowId, String activeUser,
      String rolesList, String locale) throws ActionNotAuthorizedException {

    if (cvValues.size() <= 0) {
      throw new IllegalArgumentException(
          t + ": No values to add into table for checkpoint" + tableId);
    }

    // these are all managed in the database layer...
    // the user should NOT set them...

    if (cvValues.containsKey(DataTableColumns.SAVEPOINT_TIMESTAMP)) {
      throw new IllegalArgumentException(
          t + ": No user supplied savepoint timestamp can be included for a checkpoint");
    }

    if (cvValues.containsKey(DataTableColumns.SAVEPOINT_TYPE)) {
      throw new IllegalArgumentException(
          t + ": No user supplied savepoint type can be included for a checkpoint");
    }

    if (cvValues.containsKey(DataTableColumns.ROW_ETAG)) {
      throw new IllegalArgumentException(
          t + ": No user supplied row ETag can be included for a checkpoint");
    }

    if (cvValues.containsKey(DataTableColumns.SYNC_STATE)) {
      throw new IllegalArgumentException(
          t + ": No user supplied sync state can be included for a checkpoint");
    }

    if (cvValues.containsKey(DataTableColumns.CONFLICT_TYPE)) {
      throw new IllegalArgumentException(
          t + ": No user supplied conflict type can be included for a checkpoint");
    }

    if (cvValues.containsKey(DataTableColumns.FILTER_VALUE)) {
      throw new IllegalArgumentException(
          t + ": No user supplied filter value can be included for a checkpoint");
    }

    if (cvValues.containsKey(DataTableColumns.FILTER_TYPE)) {
      throw new IllegalArgumentException(
          t + ": No user supplied filter type can be included for a checkpoint");
    }

    // If a rowId is specified, a cursor will be needed to
    // get the current row to create a checkpoint with the relevant data
    Cursor c = null;
    try {
      // Allow the user to pass in no rowId if this is the first
      // checkpoint row that the user is adding
      if (rowId == null) {

        // TODO: is this even valid any more? I think we disallow this in the AIDL flow.

        String rowIdToUse = ODKDataUtils.genUUID();
        HashMap<String,Object> currValues = new HashMap<String,Object>();
        for (String key : cvValues.keySet()) {
          currValues.put(key, cvValues.get(key));
        }
        currValues.put(DataTableColumns._ID, rowIdToUse);
        currValues.put(DataTableColumns.SYNC_STATE, SyncState.new_row.name());
        insertCheckpointIntoExistingDBTable(db, tableId, orderedColumns, currValues, activeUser,
            rolesList, locale, true, null, null);
        return;
      }

      c = db.query(tableId, null,
          DataTableColumns.ID + "=?" + " AND " + DataTableColumns.SAVEPOINT_TIMESTAMP
              + " IN (SELECT MAX(" + DataTableColumns.SAVEPOINT_TIMESTAMP + ") FROM \"" + tableId
              + "\" WHERE " + DataTableColumns.ID + "=?)", new Object[] { rowId, rowId }, null,
          null, null, null);
      c.moveToFirst();

      if (c.getCount() > 1) {
        throw new IllegalStateException(t + ": More than one checkpoint at a timestamp");
      }

      // Inserting a checkpoint for the first time
      if (c.getCount() <= 0) {
        HashMap<String,Object> currValues = new HashMap<String,Object>();
        for (String key : cvValues.keySet()) {
          currValues.put(key, cvValues.get(key));
        }
        currValues.put(DataTableColumns._ID, rowId);
        currValues.put(DataTableColumns.SYNC_STATE, SyncState.new_row.name());
        insertCheckpointIntoExistingDBTable(db, tableId, orderedColumns, currValues, activeUser,
            rolesList, locale, true, null, null);
        return;
      } else {
        // Make sure that the conflict_type of any existing row
        // is null, otherwise throw an exception
        int conflictIndex = c.getColumnIndex(DataTableColumns.CONFLICT_TYPE);
        if (!c.isNull(conflictIndex)) {
          throw new IllegalStateException(
              t + ":  A checkpoint cannot be added for a row that is in conflict");
        }

        HashMap<String,Object> currValues = new HashMap<String,Object>();
        for (String key : cvValues.keySet()) {
          currValues.put(key, cvValues.get(key));
        }

        // This is unnecessary
        // We should only have one row at this point
        //c.moveToFirst();

        String priorFilterType = null;
        String priorFilterValue = null;

        // Get the number of columns to iterate over and add
        // those values to the content values
        for (int i = 0; i < c.getColumnCount(); i++) {
          String name = c.getColumnName(i);

          if (currValues.containsKey(name)) {
            continue;
          }

          // omitting savepoint timestamp will generate a new timestamp.
          if (name.equals(DataTableColumns.SAVEPOINT_TIMESTAMP)) {
            continue;
          }

          // set savepoint type to null to mark this as a checkpoint
          if (name.equals(DataTableColumns.SAVEPOINT_TYPE)) {
            currValues.put(name, null);
            continue;
          }

          // sync state (a non-null field) should either remain 'new_row'
          // or be set to 'changed' for all other existing values.
          if (name.equals(DataTableColumns.SYNC_STATE)) {
            String priorState = c.getString(i);
            if (priorState.equals(SyncState.new_row.name())) {
              currValues.put(name, SyncState.new_row.name());
            } else {
              currValues.put(name, SyncState.changed.name());
            }
            continue;
          }

          if (c.isNull(i)) {
            currValues.put(name, null);
            continue;
          }

          // otherwise, just copy the values over...
          Class<?> theClass = ODKCursorUtils.getIndexDataType(c, i);
          Object object = ODKCursorUtils.getIndexAsType(c, theClass, i);
          insertValueIntoContentValues(currValues, theClass, name, object);

          if (name.equals(DataTableColumns.FILTER_TYPE)) {
            priorFilterType = c.getString(i);
          }

          if (name.equals(DataTableColumns.FILTER_VALUE)) {
            priorFilterValue = c.getString(i);
          }
        }

        insertCheckpointIntoExistingDBTable(db, tableId, orderedColumns, currValues, activeUser,
            rolesList, locale, false, priorFilterType, priorFilterValue);
      }
    } finally {
      if (c != null && !c.isClosed()) {
        c.close();
      }
    }
  }

  private void insertValueIntoContentValues(Map<String,Object> cv, Class<?> theClass, String name,
      Object obj) {

    if (obj == null) {
      cv.put(name, null);
      return;
    }

    // Couldn't use the ODKCursorUtils.getIndexAsType
    // because assigning the result to Object v
    // would not work for the currValues.put function
    if (theClass == Long.class) {
      cv.put(name, (Long) obj);
    } else if (theClass == Integer.class) {
      cv.put(name, (Integer) obj);
    } else if (theClass == Double.class) {
      cv.put(name, (Double) obj);
    } else if (theClass == String.class) {
      cv.put(name, (String) obj);
    } else if (theClass == Boolean.class) {
      // stored as integers
      Integer v = (Integer) obj;
      cv.put(name, Boolean.valueOf(v != 0));
    } else if (theClass == ArrayList.class) {
      cv.put(name, (String) obj);
    } else if (theClass == HashMap.class) {
      // json deserialization of an object
      cv.put(name, (String) obj);
    } else {
      throw new IllegalStateException(
          "Unexpected data type in SQLite table " + theClass.toString());
    }
  }

  /**
   * Insert the given rowId with the values in the cvValues. All metadata field
   * values must be specified in the cvValues. This is called from Sync for inserting
   * a row verbatim from the server.
   * <p/>
   * If a row with this rowId is present, then an exception is thrown.
   *
   * @param db
   * @param tableId
   * @param orderedColumns
   * @param cvValues
   * @param rowId
   * @param activeUser
   * @param locale
   * @param asCsvRequestedChange
   */
  public void privilegedInsertRowWithId(OdkConnectionInterface db, String tableId,
      OrderedColumns orderedColumns, ContentValues cvValues, String rowId, String activeUser,
      String locale, boolean asCsvRequestedChange) {

    String rolesList = RoleConsts.ADMIN_ROLES_LIST;

    if (cvValues == null || cvValues.size() <= 0) {
      throw new IllegalArgumentException(t + ": No values to add into table " + tableId);
    }

    HashMap<String,Object> cvDataTableVal = new HashMap<String,Object>();
    cvDataTableVal.put(DataTableColumns.ID, rowId);
    for ( String key : cvValues.keySet() ) {
      cvDataTableVal.put(key, cvValues.get(key));
    }

    // TODO: verify that all fields are specified
    try {
      upsertDataIntoExistingDBTable(db, tableId, orderedColumns, cvDataTableVal, false, true,
          activeUser, rolesList, locale, asCsvRequestedChange);
    } catch (ActionNotAuthorizedException e) {
      WebLogger.getLogger(db.getAppName()).printStackTrace(e);
      throw new IllegalStateException(e);
    }
  }

  /**
   * Insert the given rowId with the values in the cvValues. If certain metadata
   * values are not specified in the cvValues, then suitable default values may
   * be supplied for them.
   * <p/>
   * If a row with this rowId and certain matching metadata fields is present,
   * then an exception is thrown.
   *
   * @param db
   * @param tableId
   * @param orderedColumns
   * @param cvValues
   * @param rowId
   * @param activeUser
   * @param rolesList
   * @param locale
   */
  public void insertRowWithId(OdkConnectionInterface db, String tableId,
      OrderedColumns orderedColumns, ContentValues cvValues, String rowId, String activeUser,
      String rolesList, String locale) throws ActionNotAuthorizedException {

    if (cvValues == null || cvValues.size() <= 0) {
      throw new IllegalArgumentException(t + ": No values to add into table " + tableId);
    }

    HashMap<String,Object> cvDataTableVal = new HashMap<String,Object>();
    cvDataTableVal.put(DataTableColumns.ID, rowId);
    for ( String key : cvValues.keySet() ) {
      cvDataTableVal.put(key, cvValues.get(key));
    }

    upsertDataIntoExistingDBTable(db, tableId, orderedColumns, cvDataTableVal, false, false,
        activeUser, rolesList, locale, false);
  }

  /**
   * Write checkpoint into the database
   *
   * @param db
   * @param tableId
   * @param orderedColumns
   * @param cvValues
   * @param activeUser
   * @param rolesList
   * @param locale
   * @param isNewRow
   */
  private void insertCheckpointIntoExistingDBTable(OdkConnectionInterface db, String tableId,
      OrderedColumns orderedColumns, HashMap<String,Object> cvValues, String activeUser, String rolesList,
      String locale, boolean isNewRow, String priorFilterType, String priorFilterValue)
      throws ActionNotAuthorizedException {
    String rowId = null;

    if (cvValues.size() <= 0) {
      throw new IllegalArgumentException(t + ": No values to add into table " + tableId);
    }

    HashMap<String,Object> cvDataTableVal = new HashMap<String,Object>();
    cvDataTableVal.putAll(cvValues);

    if (cvDataTableVal.containsKey(DataTableColumns.ID)) {

      rowId = (String) cvDataTableVal.get(DataTableColumns.ID);
      if (rowId == null) {
        throw new IllegalArgumentException(DataTableColumns.ID + ", if specified, cannot be null");
      }
    } else {
      throw new IllegalArgumentException(t
          + ": rowId should not be null in insertCheckpointIntoExistingDBTable in the ContentValues");
    }

    if (!cvDataTableVal.containsKey(DataTableColumns.ROW_ETAG)
        || cvDataTableVal.get(DataTableColumns.ROW_ETAG) == null) {
      cvDataTableVal.put(DataTableColumns.ROW_ETAG, DataTableColumns.DEFAULT_ROW_ETAG);
    }

    if (!cvDataTableVal.containsKey(DataTableColumns.CONFLICT_TYPE)) {
      cvDataTableVal.put(DataTableColumns.CONFLICT_TYPE, null);
    }

    if (!cvDataTableVal.containsKey(DataTableColumns.FORM_ID)) {
      cvDataTableVal.put(DataTableColumns.FORM_ID, null);
    }

    if (!cvDataTableVal.containsKey(DataTableColumns.LOCALE) || (
        cvDataTableVal.get(DataTableColumns.LOCALE) == null)) {
      cvDataTableVal.put(DataTableColumns.LOCALE, locale);
    }

    if (!cvDataTableVal.containsKey(DataTableColumns.SAVEPOINT_TYPE) || (
        cvDataTableVal.get(DataTableColumns.SAVEPOINT_TYPE) == null)) {
      cvDataTableVal.put(DataTableColumns.SAVEPOINT_TYPE, null);
    }

    if (!cvDataTableVal.containsKey(DataTableColumns.SAVEPOINT_TIMESTAMP)
        || cvDataTableVal.get(DataTableColumns.SAVEPOINT_TIMESTAMP) == null) {
      String timeStamp = TableConstants.nanoSecondsFromMillis(System.currentTimeMillis());
      cvDataTableVal.put(DataTableColumns.SAVEPOINT_TIMESTAMP, timeStamp);
    }

    if (!cvDataTableVal.containsKey(DataTableColumns.SAVEPOINT_CREATOR) || (
        cvDataTableVal.get(DataTableColumns.SAVEPOINT_CREATOR) == null)) {
      cvDataTableVal.put(DataTableColumns.SAVEPOINT_CREATOR, activeUser);
    }

    cleanUpValuesMap(orderedColumns, cvDataTableVal);

    boolean dbWithinTransaction = db.inTransaction();
    try {
      if (!dbWithinTransaction) {
        db.beginTransactionNonExclusive();
      }

      ArrayList<String> rolesArray = null;
      {
        TypeReference<ArrayList<String>> ref = new TypeReference<ArrayList<String>>() {
        };
        if (rolesList != null && rolesList.length() != 0) {
          try {
            rolesArray = ODKFileUtils.mapper.readValue(rolesList, ref);
          } catch (IOException e) {
            WebLogger.getLogger(db.getAppName()).printStackTrace(e);
          }
        }
      }

      // get the security settings
      TableSecuritySettings tss = getTableSecuritySettings(db, tableId);

      if (isNewRow) {

        // ensure that filter type and value are defined. Use defaults if not.

        if (!cvDataTableVal.containsKey(DataTableColumns.FILTER_TYPE) || (
            cvDataTableVal.get(DataTableColumns.FILTER_TYPE) == null)) {
          cvDataTableVal.put(DataTableColumns.FILTER_TYPE, tss.filterTypeOnCreation);
        }

        if (!cvDataTableVal.containsKey(DataTableColumns.FILTER_VALUE)) {
          cvDataTableVal.put(DataTableColumns.FILTER_VALUE, activeUser);
        }

        cvDataTableVal.put(DataTableColumns.SYNC_STATE, SyncState.new_row.name());

        tss.allowRowChange(activeUser, rolesArray, SyncState.new_row.name(), priorFilterType,
            priorFilterValue, RowChange.NEW_ROW);

      } else {

        // don't allow changes to filter type or value or syncState when inserting checkpoints
        cvDataTableVal.put(DataTableColumns.FILTER_TYPE, priorFilterType);

        cvDataTableVal.put(DataTableColumns.FILTER_VALUE, priorFilterValue);

        // for this call path, syncState is already updated by caller

        tss.allowRowChange(activeUser, rolesArray,
            (String) cvDataTableVal.get(DataTableColumns.SYNC_STATE), priorFilterType,
            priorFilterValue, RowChange.CHANGE_ROW);
      }

      db.insertOrThrow(tableId, null, cvDataTableVal);

      if (!dbWithinTransaction) {
        db.setTransactionSuccessful();
      }
    } finally {
      if (!dbWithinTransaction) {
        db.endTransaction();
      }
    }

  }

  private enum RowChange {
    NEW_ROW,
    CHANGE_ROW,
    DELETE_ROW
  }

  ;

  private class TableSecuritySettings {
    final String tableId;
    final boolean isLocked;
    final boolean canUnverifiedUserCreateRow;
    final String filterTypeOnCreation;

    public TableSecuritySettings(final String tableId, final boolean isLocked,
        final boolean canUnverifiedUserCreateRow, final String filterTypeOnCreation) {
      this.tableId = tableId;
      this.isLocked = isLocked;
      this.canUnverifiedUserCreateRow = canUnverifiedUserCreateRow;
      this.filterTypeOnCreation = filterTypeOnCreation;
    }

    public void canModifyFilterTypeAndValue(ArrayList<String> rolesArray)
        throws ActionNotAuthorizedException {

      if (rolesArray == null) {
        // unverified user

        // throw an exception
        throw new ActionNotAuthorizedException(
            t + ": unverified users cannot modify filterType or filterValue fields in (any) table "
                + tableId);

      } else if (!(rolesArray.contains(RoleConsts.ROLE_SUPER_USER) || rolesArray
          .contains(RoleConsts.ROLE_ADMINISTRATOR))) {
        // not (super-user or administrator)

        // throw an exception
        throw new ActionNotAuthorizedException(t
            + ": user does not have the privileges (super-user or administrator) to modify filterType or filterValue fields in table "
            + tableId);
      }
    }

    public void allowRowChange(String activeUser, ArrayList<String> rolesArray,
        String updatedSyncState, String priorFilterType, String priorFilterValue,
        RowChange rowChange) throws ActionNotAuthorizedException {

      switch (rowChange) {
      case NEW_ROW:

        // enforce restrictions:
        // 1. if locked, only super-user and administrator can create rows.
        // 2. otherwise, if unverified user, allow creation based upon unverifedUserCanCreate flag
        if (isLocked) {
          // inserting into a LOCKED table

          if (rolesArray == null) {
            // unverified user

            // throw an exception
            throw new ActionNotAuthorizedException(
                t + ": unverified users cannot create a rows in a locked table " + tableId);
          }

          if (!(rolesArray.contains(RoleConsts.ROLE_SUPER_USER) || rolesArray
              .contains(RoleConsts.ROLE_ADMINISTRATOR))) {
            // bad JSON
            // not a super-user and not an administrator

            // throw an exception
            throw new ActionNotAuthorizedException(t
                + ": user does not have the privileges (super-user or administrator) to create a row in a locked table "
                + tableId);
          }

        } else if (rolesArray == null) {
          // inserting into an UNLOCKED table

          // unverified user
          if (!canUnverifiedUserCreateRow) {

            // throw an exception
            throw new ActionNotAuthorizedException(t
                + ": unverified users do not have the privileges to create a row in this unlocked table "
                + tableId);
          }
        }
        break;
      case CHANGE_ROW:

        // if SyncState is new_row then allow edits in both locked and unlocked tables
        if (!updatedSyncState.equals(SyncState.new_row.name())) {

          if (isLocked) {
            // modifying a LOCKED table

            // disallow edits if:
            // 1. user is unverified
            // 2. existing filterValue is null or does not match the activeUser AND
            //    the activeUser is neither a super-user nor an administrator.

            if (rolesArray == null || rolesArray.isEmpty()) {
              // unverified user

              // throw an exception
              throw new ActionNotAuthorizedException(
                  t + ": unverified users cannot modify rows in a locked table " + tableId);
            }

            // allow if prior filterValue matches activeUser
            if (!(priorFilterValue != null && activeUser.equals(priorFilterValue))) {
              // otherwise...
              // reject if the activeUser is not a super-user or administrator

              if (rolesArray == null || !(rolesArray.contains(RoleConsts.ROLE_SUPER_USER)
                  || rolesArray.contains(RoleConsts.ROLE_ADMINISTRATOR))) {
                // bad JSON or
                // not a super-user and not an administrator

                // throw an exception
                throw new ActionNotAuthorizedException(t
                    + ": user does not have the privileges (super-user or administrator) to modify rows in a locked table "
                    + tableId);
              }
            }
          } else {
            // modifying an UNLOCKED table

            // allow if filterType is MODIFY or DEFAULT
            if (priorFilterType == null || !(
                priorFilterType.equals(RowFilterScope.Type.MODIFY.name()) || priorFilterType
                    .equals(RowFilterScope.Type.DEFAULT.name()))) {
              // otherwise...

              // allow if prior filterValue matches activeUser
              if (priorFilterValue == null || !activeUser.equals(priorFilterValue)) {
                // otherwise...
                // reject if the activeUser is not a super-user or administrator

                if (rolesArray == null || !(rolesArray.contains(RoleConsts.ROLE_SUPER_USER)
                    || rolesArray.contains(RoleConsts.ROLE_ADMINISTRATOR))) {
                  // bad JSON or
                  // not a super-user and not an administrator

                  // throw an exception
                  throw new ActionNotAuthorizedException(t
                      + ": user does not have the privileges (super-user or administrator) to modify hidden or read-only rows in an unlocked table "
                      + tableId);
                }
              }
            }
          }
        }
        break;
      case DELETE_ROW:

        // if SyncState is new_row then allow deletes in both locked and unlocked tables
        if (!updatedSyncState.equals(SyncState.new_row.name())) {

          if (isLocked) {
            // deleting a LOCKED table

            // disallow deletes if:
            // 1. user is unverified
            // 2. user is not a super-user or an administrator

            if (rolesArray == null) {
              // unverified user

              // throw an exception
              throw new ActionNotAuthorizedException(
                  t + ": unverified users cannot delete rows in a locked table " + tableId);
            }

            // reject if the activeUser is not a super-user or administrator

            if (rolesArray == null || !(rolesArray.contains(RoleConsts.ROLE_SUPER_USER)
                || rolesArray.contains(RoleConsts.ROLE_ADMINISTRATOR))) {
              // bad JSON or
              // not a super-user and not an administrator

              // throw an exception
              throw new ActionNotAuthorizedException(t
                  + ": user does not have the privileges (super-user or administrator) to delete rows in a locked table "
                  + tableId);
            }
          } else {
            // delete in an UNLOCKED table

            // allow if filterType is DEFAULT
            if (priorFilterType == null || !(
                priorFilterType.equals(RowFilterScope.Type.DEFAULT.name()))) {
              // otherwise...

              // allow if prior filterValue matches activeUser
              if (priorFilterValue == null || !activeUser.equals(priorFilterValue)) {
                // otherwise...
                // reject if the activeUser is not a super-user or administrator

                if (rolesArray == null || !(rolesArray.contains(RoleConsts.ROLE_SUPER_USER)
                    || rolesArray.contains(RoleConsts.ROLE_ADMINISTRATOR))) {
                  // bad JSON or
                  // not a super-user and not an administrator

                  // throw an exception
                  throw new ActionNotAuthorizedException(t
                      + ": user does not have the privileges (super-user or administrator) to delete hidden or read-only rows in an unlocked table "
                      + tableId);
                }
              }
            }
          }
        }
        break;
      }
    }
  }

  /**
   * Get the table's security settings.
   *
   * @param db
   * @param tableId
   * @return
   */
  private TableSecuritySettings getTableSecuritySettings(OdkConnectionInterface db,
      String tableId) {

    // get the security settings
    List<KeyValueStoreEntry> entries = getDBTableMetadata(db, tableId,
        KeyValueStoreConstants.PARTITION_TABLE, LocalKeyValueStoreConstants.TableSecurity.ASPECT,
        null);

    KeyValueStoreEntry locked = null;
    KeyValueStoreEntry filterTypeOnCreation = null;
    KeyValueStoreEntry unverifiedUserCanCreate = null;
    for (KeyValueStoreEntry entry : entries) {
      if (entry.key.equals(LocalKeyValueStoreConstants.TableSecurity.KEY_FILTER_TYPE_ON_CREATION)) {
        filterTypeOnCreation = entry;
      } else if (entry.key
          .equals(LocalKeyValueStoreConstants.TableSecurity.KEY_UNVERIFIED_USER_CAN_CREATE)) {
        unverifiedUserCanCreate = entry;
      } else if (entry.key.equals(LocalKeyValueStoreConstants.TableSecurity.KEY_LOCKED)) {
        locked = entry;
      }
    }

    Boolean isLocked = (locked != null) ?
        KeyValueStoreUtils.getBoolean(db.getAppName(), locked) :
        null;
    if (isLocked == null) {
      isLocked = false;
    }

    Boolean canUnverifiedUserCreateRow = (unverifiedUserCanCreate != null) ?
        KeyValueStoreUtils.getBoolean(db.getAppName(), unverifiedUserCanCreate) :
        null;
    if (canUnverifiedUserCreateRow == null) {
      canUnverifiedUserCreateRow = true;
    }

    String filterType = (filterTypeOnCreation != null) ? filterTypeOnCreation.value : null;
    if (filterType == null) {
      filterType = DataTableColumns.DEFAULT_FILTER_TYPE;
    }

    return new TableSecuritySettings(tableId, isLocked, canUnverifiedUserCreateRow, filterType);
  }

  /*
   * Write data into a user defined database table
   *
   * TODO: This is broken w.r.t. updates of partial fields
   */
  private void upsertDataIntoExistingDBTable(OdkConnectionInterface db, String tableId,
      OrderedColumns orderedColumns, Map<String,Object> cvValues, boolean shouldUpdate,
      boolean asServerRequestedChange, String activeUser, String rolesList, String locale,
      boolean asCsvRequestedChange) throws ActionNotAuthorizedException {

    String rowId = null;
    String whereClause = null;
    boolean specifiesConflictType = cvValues.containsKey(DataTableColumns.CONFLICT_TYPE);
    boolean nullConflictType =
        specifiesConflictType && (cvValues.get(DataTableColumns.CONFLICT_TYPE) == null);
    Object[] whereArgs = new Object[specifiesConflictType ? (1 + (nullConflictType ? 0 : 1)) : 1];
    boolean update = false;
    String updatedSyncState = SyncState.new_row.name();
    String priorFilterType = DataTableColumns.DEFAULT_FILTER_TYPE;
    String priorFilterValue = null;

    if (cvValues.size() <= 0) {
      throw new IllegalArgumentException(t + ": No values to add into table " + tableId);
    }

    HashMap<String,Object> cvDataTableVal = new HashMap<String,Object>();
    cvDataTableVal.putAll(cvValues);

    // if this is a server-requested change, all the user fields and admin columns should be specified.
    if (asServerRequestedChange && !asCsvRequestedChange) {
      for (String columnName : orderedColumns.getRetentionColumnNames()) {
        if (!cvDataTableVal.containsKey(columnName)) {
          throw new IllegalArgumentException(
              t + ": Not all user field values are set during server " +
                  (shouldUpdate ? "update" : "insert") + " in table " + tableId + " missing: " +
                  columnName);
        }
      }
      for (String columnName : ADMIN_COLUMNS) {
        if (!cvDataTableVal.containsKey(columnName)) {
          throw new IllegalArgumentException(
              t + ": Not all metadata field values are set during server " +
                  (shouldUpdate ? "update" : "insert") + " in table " + tableId + " missing: " +
                  columnName);
        }
      }
    }

    boolean dbWithinTransaction = db.inTransaction();
    try {
      if (!dbWithinTransaction) {
        db.beginTransactionNonExclusive();
      }

      if (cvDataTableVal.containsKey(DataTableColumns.ID)) {
        // The user specified a row id; we need to determine whether to
        // insert or update the record, or to reject the action because
        // there are either checkpoint records for this row id, or, if
        // a server conflict is associated with this row, that the
        // _conflict_type to update was not specified.
        //
        // i.e., the tuple (_id, _conflict_type) should be unique. If
        // we find that there are more than 0 or 1 records matching this
        // tuple, then we should reject the update request.
        //
        // TODO: perhaps we want to allow updates to the local conflict
        // row if there are no checkpoints on it? I.e., change the
        // tri-state conflict type to a pair of states (local / remote).
        // and all local changes are flagged local. Remote only exists
        // if the server is in conflict.

        rowId = (String) cvDataTableVal.get(DataTableColumns.ID);
        if (rowId == null) {
          throw new IllegalArgumentException(
              DataTableColumns.ID + ", if specified, cannot be null");
        }

        if (specifiesConflictType) {
          if (nullConflictType) {
            whereClause = DataTableColumns.ID + " = ?" + " AND " + DataTableColumns.CONFLICT_TYPE
                + " IS NULL";
            whereArgs[0] = rowId;
          } else {
            whereClause =
                DataTableColumns.ID + " = ?" + " AND " + DataTableColumns.CONFLICT_TYPE + " = ?";
            whereArgs[0] = rowId;
            whereArgs[1] = cvValues.get(DataTableColumns.CONFLICT_TYPE);
          }
        } else {
          whereClause = DataTableColumns.ID + " = ?";
          whereArgs[0] = rowId;
        }

        String sel = "SELECT * FROM " + tableId + " WHERE " + whereClause;
        Object[] selArgs = whereArgs;
        Cursor cursor = null;
        try {
          cursor = rawQuery(db, sel, selArgs);
          cursor.moveToFirst();

          // There must be only one row in the db for the update to work
          if (shouldUpdate) {
            if (cursor.getCount() == 1) {
              if (cursor.moveToFirst()) {
                int filterTypeCursorIndex = cursor.getColumnIndex(DataTableColumns.FILTER_TYPE);
                priorFilterType = cursor.isNull(filterTypeCursorIndex) ?
                    DataTableColumns.DEFAULT_FILTER_TYPE :
                    cursor.getString(filterTypeCursorIndex);
                int filterValueCursorIndex = cursor.getColumnIndex(DataTableColumns.FILTER_VALUE);
                priorFilterValue = cursor.isNull(filterValueCursorIndex) ?
                    null :
                    cursor.getString(filterValueCursorIndex);
                int syncStateCursorIndex = cursor.getColumnIndex(DataTableColumns.SYNC_STATE);
                updatedSyncState = cursor.getString(syncStateCursorIndex);

                if (updatedSyncState.equals(SyncState.deleted.name()) || updatedSyncState
                    .equals(SyncState.in_conflict.name())) {
                  throw new IllegalStateException(
                      t + ": Cannot update a deleted or in-conflict row");
                } else if (updatedSyncState.equals(SyncState.synced.name()) || updatedSyncState
                    .equals(SyncState.synced_pending_files.name())) {
                  updatedSyncState = SyncState.changed.name();
                }
              }
              update = true;
            } else if (cursor.getCount() > 1) {
              throw new IllegalArgumentException(
                  t + ": row id " + rowId + " has more than 1 row in table " + tableId);
            }
          } else {
            if (cursor.getCount() > 0) {
              throw new IllegalArgumentException(
                  t + ": row id " + rowId + " is already present in table " + tableId);
            }
          }
        } finally {
          if (cursor != null) {
            cursor.close();
          }
        }

      } else {
        rowId = "uuid:" + UUID.randomUUID().toString();
      }

      // TODO: This is broken w.r.t. updates of partial fields
      // TODO: This is broken w.r.t. updates of partial fields
      // TODO: This is broken w.r.t. updates of partial fields
      // TODO: This is broken w.r.t. updates of partial fields

      if (!cvDataTableVal.containsKey(DataTableColumns.ID)) {
        cvDataTableVal.put(DataTableColumns.ID, rowId);
      }

      ArrayList<String> rolesArray = null;
      {
        TypeReference<ArrayList<String>> ref = new TypeReference<ArrayList<String>>() {
        };
        if (rolesList != null && rolesList.length() != 0) {
          try {
            rolesArray = ODKFileUtils.mapper.readValue(rolesList, ref);
          } catch (IOException e) {
            WebLogger.getLogger(db.getAppName()).printStackTrace(e);
          }
        }
      }

      // get the security settings
      TableSecuritySettings tss = getTableSecuritySettings(db, tableId);

      if (!asServerRequestedChange) {
        // do not allow filterType or filterValue to be modified in normal workflow
        if (cvDataTableVal.containsKey(DataTableColumns.FILTER_TYPE) || cvDataTableVal
            .containsKey(DataTableColumns.FILTER_VALUE)) {

          tss.canModifyFilterTypeAndValue(rolesArray);
        }
      }

      if (update) {

        // MODIFYING

        if (!cvDataTableVal.containsKey(DataTableColumns.SYNC_STATE) || (
            cvDataTableVal.get(DataTableColumns.SYNC_STATE) == null)) {
          cvDataTableVal.put(DataTableColumns.SYNC_STATE, updatedSyncState);
        }

        if (!asServerRequestedChange) {

          // apply row access restrictions
          // this will throw an IllegalArgumentException
          tss.allowRowChange(activeUser, rolesArray, updatedSyncState, priorFilterType,
              priorFilterValue, RowChange.CHANGE_ROW);

        }

        if (cvDataTableVal.containsKey(DataTableColumns.LOCALE) && (
            cvDataTableVal.get(DataTableColumns.LOCALE) == null)) {
          cvDataTableVal.put(DataTableColumns.LOCALE, locale);
        }

        if (cvDataTableVal.containsKey(DataTableColumns.SAVEPOINT_TYPE) && (
            cvDataTableVal.get(DataTableColumns.SAVEPOINT_TYPE) == null)) {
          cvDataTableVal.put(DataTableColumns.SAVEPOINT_TYPE, SavepointTypeManipulator.complete());
        }

        if (!cvDataTableVal.containsKey(DataTableColumns.SAVEPOINT_TIMESTAMP)
            || cvDataTableVal.get(DataTableColumns.SAVEPOINT_TIMESTAMP) == null) {
          String timeStamp = TableConstants.nanoSecondsFromMillis(System.currentTimeMillis());
          cvDataTableVal.put(DataTableColumns.SAVEPOINT_TIMESTAMP, timeStamp);
        }

        if (!cvDataTableVal.containsKey(DataTableColumns.SAVEPOINT_CREATOR) || (
            cvDataTableVal.get(DataTableColumns.SAVEPOINT_CREATOR) == null)) {
          cvDataTableVal.put(DataTableColumns.SAVEPOINT_CREATOR, activeUser);
        }
      } else {

        // INSERTING

        if (!cvDataTableVal.containsKey(DataTableColumns.ROW_ETAG)
            || cvDataTableVal.get(DataTableColumns.ROW_ETAG) == null) {
          cvDataTableVal.put(DataTableColumns.ROW_ETAG, DataTableColumns.DEFAULT_ROW_ETAG);
        }

        if (!cvDataTableVal.containsKey(DataTableColumns.SYNC_STATE) || (
            cvDataTableVal.get(DataTableColumns.SYNC_STATE) == null)) {
          cvDataTableVal.put(DataTableColumns.SYNC_STATE, SyncState.new_row.name());
        }

        if (!cvDataTableVal.containsKey(DataTableColumns.CONFLICT_TYPE)) {
          cvDataTableVal.put(DataTableColumns.CONFLICT_TYPE, null);
        }

        if (!asServerRequestedChange) {

          cvDataTableVal.put(DataTableColumns.FILTER_TYPE, tss.filterTypeOnCreation);

          // activeUser
          cvDataTableVal.put(DataTableColumns.FILTER_VALUE, activeUser);

          tss.allowRowChange(activeUser, rolesArray, updatedSyncState, priorFilterType,
              priorFilterValue, RowChange.NEW_ROW);
        }

        if (!cvDataTableVal.containsKey(DataTableColumns.FORM_ID)) {
          cvDataTableVal.put(DataTableColumns.FORM_ID, null);
        }

        if (!cvDataTableVal.containsKey(DataTableColumns.LOCALE) || (
            cvDataTableVal.get(DataTableColumns.LOCALE) == null)) {
          cvDataTableVal.put(DataTableColumns.LOCALE, locale);
        }

        if (!cvDataTableVal.containsKey(DataTableColumns.SAVEPOINT_TYPE) || (
            cvDataTableVal.get(DataTableColumns.SAVEPOINT_TYPE) == null)) {
          cvDataTableVal.put(DataTableColumns.SAVEPOINT_TYPE, SavepointTypeManipulator.complete());
        }

        if (!cvDataTableVal.containsKey(DataTableColumns.SAVEPOINT_TIMESTAMP)
            || cvDataTableVal.get(DataTableColumns.SAVEPOINT_TIMESTAMP) == null) {
          String timeStamp = TableConstants.nanoSecondsFromMillis(System.currentTimeMillis());
          cvDataTableVal.put(DataTableColumns.SAVEPOINT_TIMESTAMP, timeStamp);
        }

        if (!cvDataTableVal.containsKey(DataTableColumns.SAVEPOINT_CREATOR) || (
            cvDataTableVal.get(DataTableColumns.SAVEPOINT_CREATOR) == null)) {
          cvDataTableVal.put(DataTableColumns.SAVEPOINT_CREATOR, activeUser);
        }
      }

      cleanUpValuesMap(orderedColumns, cvDataTableVal);

      if (update) {
        db.update(tableId, cvDataTableVal, whereClause, whereArgs);
      } else {
        db.insertOrThrow(tableId, null, cvDataTableVal);
      }

      if (!dbWithinTransaction) {
        db.setTransactionSuccessful();
      }
    } finally {
      if (!dbWithinTransaction) {
        db.endTransaction();
      }
    }
  }

  /**
   * Update the ETag and SyncState of a given rowId. There should be exactly one
   * record for this rowId in the database (i.e., no conflicts or checkpoints).
   *
   * @param db
   * @param tableId
   * @param rowId
   * @param rowETag
   * @param state
   */
  public void privilegedUpdateRowETagAndSyncState(OdkConnectionInterface db, String tableId,
      String rowId, String rowETag, SyncState state) {

    String whereClause = DataTableColumns.ID + " = ?";
    Object[] whereArgs = { rowId };

    TreeMap<String,Object> cvDataTableVal = new TreeMap<String,Object>();

    cvDataTableVal.put(DataTableColumns.ROW_ETAG, rowETag);
    cvDataTableVal.put(DataTableColumns.SYNC_STATE, state.name());

    Cursor cursor = null;
    boolean dbWithinTransaction = db.inTransaction();
    try {
      if (!dbWithinTransaction) {
        db.beginTransactionNonExclusive();
      }

      String sel = "SELECT * FROM " + tableId + " WHERE " + whereClause;
      Object[] selArgs = whereArgs;

      try {
        cursor = rawQuery(db, sel, selArgs);

        cursor.moveToFirst();

        // There must be only one row in the db
        if (cursor.getCount() != 1) {
          throw new IllegalArgumentException(
              t + ": row id " + rowId + " does not have exactly 1 row in table " + tableId);
        }
      } finally {
        if (cursor != null && !cursor.isClosed()) {
          cursor.close();
        }
      }

      db.update(tableId, cvDataTableVal, whereClause, whereArgs);

      if (!dbWithinTransaction) {
        db.setTransactionSuccessful();
      }
    } finally {
      if (!dbWithinTransaction) {
        db.endTransaction();
      }
    }
  }

  /**
   * If the caller specified a complex json value for a structured type, flush
   * the value through to the individual columns.
   *
   * @param orderedColumns
   * @param values
   */
  private void cleanUpValuesMap(OrderedColumns orderedColumns, Map<String,Object> values) {

    TreeMap<String, String> toBeResolved = new TreeMap<String, String>();

    for (String key : values.keySet()) {
      if (DataTableColumns.CONFLICT_TYPE.equals(key)) {
        continue;
      } else if (DataTableColumns.FILTER_TYPE.equals(key)) {
        continue;
      } else if (DataTableColumns.FILTER_VALUE.equals(key)) {
        continue;
      } else if (DataTableColumns.FORM_ID.equals(key)) {
        continue;
      } else if (DataTableColumns.ID.equals(key)) {
        continue;
      } else if (DataTableColumns.LOCALE.equals(key)) {
        continue;
      } else if (DataTableColumns.ROW_ETAG.equals(key)) {
        continue;
      } else if (DataTableColumns.SAVEPOINT_CREATOR.equals(key)) {
        continue;
      } else if (DataTableColumns.SAVEPOINT_TIMESTAMP.equals(key)) {
        continue;
      } else if (DataTableColumns.SAVEPOINT_TYPE.equals(key)) {
        continue;
      } else if (DataTableColumns.SYNC_STATE.equals(key)) {
        continue;
      } else if (DataTableColumns._ID.equals(key)) {
        continue;
      }
      // OK it is one of the data columns
      ColumnDefinition cp = orderedColumns.find(key);
      if (!cp.isUnitOfRetention()) {
        toBeResolved.put(key, (String) values.get(key));
      }
    }

    // remove these non-retained values from the values set...
    for (String key : toBeResolved.keySet()) {
      values.remove(key);
    }

    while (!toBeResolved.isEmpty()) {

      TreeMap<String, String> moreToResolve = new TreeMap<String, String>();

      for (TreeMap.Entry<String, String> entry : toBeResolved.entrySet()) {
        String key = entry.getKey();
        String json = entry.getValue();
        if (json == null) {
          // don't need to do anything
          // since the value is null
          continue;
        }
        ColumnDefinition cp = orderedColumns.find(key);
        try {
          TypeReference<Map<String, Object>> reference = new TypeReference<Map<String, Object>>() {
          };
          Map<String, Object> struct = ODKFileUtils.mapper.readValue(json, reference);
          for (ColumnDefinition child : cp.getChildren()) {
            String subkey = child.getElementKey();
            ColumnDefinition subcp = orderedColumns.find(subkey);
            if (subcp.isUnitOfRetention()) {
              ElementType subtype = subcp.getType();
              ElementDataType type = subtype.getDataType();
              if (type == ElementDataType.integer) {
                values.put(subkey, (Integer) struct.get(subcp.getElementName()));
              } else if (type == ElementDataType.number) {
                values.put(subkey, (Double) struct.get(subcp.getElementName()));
              } else if (type == ElementDataType.bool) {
                values.put(subkey, ((Boolean) struct.get(subcp.getElementName())) ? 1 : 0);
              } else {
                values.put(subkey, (String) struct.get(subcp.getElementName()));
              }
            } else {
              // this must be a javascript structure... re-JSON it and save (for
              // next round).
              moreToResolve.put(subkey,
                  ODKFileUtils.mapper.writeValueAsString(struct.get(subcp.getElementName())));
            }
          }
        } catch (JsonParseException e) {
          e.printStackTrace();
          throw new IllegalStateException("should not be happening");
        } catch (JsonMappingException e) {
          e.printStackTrace();
          throw new IllegalStateException("should not be happening");
        } catch (IOException e) {
          e.printStackTrace();
          throw new IllegalStateException("should not be happening");
        }
      }

      toBeResolved = moreToResolve;
    }
  }

  public static void initializeDatabase(OdkConnectionInterface db) {
    commonTableDefn(db);
  }

  private static void commonTableDefn(OdkConnectionInterface db) {
    WebLogger.getLogger(db.getAppName()).i("commonTableDefn", "starting");
    WebLogger.getLogger(db.getAppName()).i("commonTableDefn", DatabaseConstants.UPLOADS_TABLE_NAME);
    db.execSQL(InstanceColumns.getTableCreateSql(DatabaseConstants.UPLOADS_TABLE_NAME), null);
    WebLogger.getLogger(db.getAppName()).i("commonTableDefn", DatabaseConstants.FORMS_TABLE_NAME);
    db.execSQL(FormsColumns.getTableCreateSql(DatabaseConstants.FORMS_TABLE_NAME), null);
    WebLogger.getLogger(db.getAppName())
        .i("commonTableDefn", DatabaseConstants.COLUMN_DEFINITIONS_TABLE_NAME);
    db.execSQL(
        ColumnDefinitionsColumns.getTableCreateSql(DatabaseConstants.COLUMN_DEFINITIONS_TABLE_NAME),
        null);
    WebLogger.getLogger(db.getAppName())
        .i("commonTableDefn", DatabaseConstants.KEY_VALUE_STORE_ACTIVE_TABLE_NAME);
    db.execSQL(
        KeyValueStoreColumns.getTableCreateSql(DatabaseConstants.KEY_VALUE_STORE_ACTIVE_TABLE_NAME),
        null);
    WebLogger.getLogger(db.getAppName())
        .i("commonTableDefn", DatabaseConstants.TABLE_DEFS_TABLE_NAME);
    db.execSQL(TableDefinitionsColumns.getTableCreateSql(DatabaseConstants.TABLE_DEFS_TABLE_NAME),
        null);
    WebLogger.getLogger(db.getAppName())
        .i("commonTableDefn", DatabaseConstants.SYNC_ETAGS_TABLE_NAME);
    db.execSQL(SyncETagColumns.getTableCreateSql(DatabaseConstants.SYNC_ETAGS_TABLE_NAME), null);
    WebLogger.getLogger(db.getAppName())
        .i("commonTableDefn", DatabaseConstants.CHOICE_LIST_TABLE_NAME);
    db.execSQL(ChoiceListColumns.getTableCreateSql(DatabaseConstants.CHOICE_LIST_TABLE_NAME), null);
    WebLogger.getLogger(db.getAppName()).i("commonTableDefn", "done");
  }
}<|MERGE_RESOLUTION|>--- conflicted
+++ resolved
@@ -321,12 +321,8 @@
    * @return
    */
   public OdkDbTable rawSqlQuery(OdkConnectionInterface db, String sqlCommand,
-<<<<<<< HEAD
-      Object[] sqlBindArgs) {
-=======
-      String[] sqlBindArgs, int sqlLimit) {
+      Object[] sqlBindArgs, int sqlLimit) {
     // TODO: Use sqlLimit
->>>>>>> 3fb7b92e
     Cursor c = null;
     try {
       c = db.rawQuery(sqlCommand, sqlBindArgs);
@@ -486,11 +482,7 @@
         .buildSqlStatement(tableId, OdkDbQueryUtil.GET_ROWS_WITH_ID_WHERE,
             OdkDbQueryUtil.GET_ROWS_WITH_ID_GROUP_BY, OdkDbQueryUtil.GET_ROWS_WITH_ID_HAVING,
             OdkDbQueryUtil.GET_ROWS_WITH_ID_ORDER_BY_KEYS,
-<<<<<<< HEAD
-            OdkDbQueryUtil.GET_ROWS_WITH_ID_ORDER_BY_DIR), new Object[] { rowId });
-=======
-            OdkDbQueryUtil.GET_ROWS_WITH_ID_ORDER_BY_DIR), new String[] { rowId }, 0);
->>>>>>> 3fb7b92e
+            OdkDbQueryUtil.GET_ROWS_WITH_ID_ORDER_BY_DIR), new Object[] { rowId }, 0);
 
     if (table.getNumberOfRows() == 0) {
       return table;
@@ -2772,11 +2764,7 @@
           OdkDbQueryUtil.buildSqlStatement(tableId, DataTableColumns.ID + "=?" +
                   " AND " + DataTableColumns.CONFLICT_TYPE + " IS NOT NULL", null, null,
               new String[] { DataTableColumns.CONFLICT_TYPE }, new String[] { "ASC" }),
-<<<<<<< HEAD
-          new Object[] { rowId });
-=======
-          new String[] { rowId }, 0);
->>>>>>> 3fb7b92e
+          new Object[] { rowId }, 0);
 
       if (table.getNumberOfRows() != 2) {
         throw new IllegalStateException(
@@ -2935,11 +2923,7 @@
           OdkDbQueryUtil.buildSqlStatement(tableId, DataTableColumns.ID + "=?" +
                   " AND " + DataTableColumns.CONFLICT_TYPE + " IS NOT NULL", null, null,
               new String[] { DataTableColumns.CONFLICT_TYPE }, new String[] { "ASC" }),
-<<<<<<< HEAD
-          new Object[] { rowId });
-=======
-          new String[] { rowId }, 0);
->>>>>>> 3fb7b92e
+          new Object[] { rowId }, 0);
 
       if (table.getNumberOfRows() != 2) {
         throw new IllegalStateException(
@@ -3075,11 +3059,7 @@
           OdkDbQueryUtil.buildSqlStatement(tableId, DataTableColumns.ID + "=?" +
                   " AND " + DataTableColumns.CONFLICT_TYPE + " IS NOT NULL", null, null,
               new String[] { DataTableColumns.CONFLICT_TYPE }, new String[] { "ASC" }),
-<<<<<<< HEAD
-          new Object[] { rowId });
-=======
-          new String[] { rowId }, 0);
->>>>>>> 3fb7b92e
+          new Object[] { rowId }, 0);
 
       if (table.getNumberOfRows() != 2) {
         throw new IllegalStateException(
