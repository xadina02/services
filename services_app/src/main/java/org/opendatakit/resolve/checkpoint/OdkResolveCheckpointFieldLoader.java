--- conflicted
+++ resolved
@@ -104,16 +104,9 @@
       List<String> adminColumns = ODKDatabaseImplUtils.get().getAdminColumns();
       String[] adminColArr = adminColumns.toArray(new String[adminColumns.size()]);
 
-<<<<<<< HEAD
       OdkDbTable baseTable = ODKDatabaseImplUtils.get().privilegedGetRowsWithId(db, mTableId,
           mRowId, activeUser);
-      table = new UserTable(baseTable, orderedDefns, OdkDbQueryUtil.GET_ROWS_WITH_ID_WHERE,
-          OdkDbQueryUtil.GET_ROWS_WITH_ID_GROUP_BY, OdkDbQueryUtil.GET_ROWS_WITH_ID_HAVING,
-          adminColArr);
-=======
-      OdkDbTable baseTable = ODKDatabaseImplUtils.get().getRowsWithId(db, mTableId, mRowId);
       table = new UserTable(baseTable, orderedDefns, adminColArr);
->>>>>>> 07239cea
     } catch (Exception e) {
       String msg = e.getLocalizedMessage();
       if (msg == null)
