--- conflicted
+++ resolved
@@ -119,13 +119,8 @@
       OdkDbTable baseTable = ODKDatabaseImplUtils.get().privilegedQuery(db, OdkDbQueryUtil
               .buildSqlStatement(mTableId, whereClause, null, null,
                   new String[] { DataTableColumns.CONFLICT_TYPE }, new String[] { "ASC" }),
-<<<<<<< HEAD
-          new String[] { mRowId }, 0, activeUser);
-      table = new UserTable(baseTable, orderedDefns, whereClause, null, null, adminColArr);
-=======
-          new String[] { mRowId }, null);
+          new String[] { mRowId }, null, activeUser);
       table = new UserTable(baseTable, orderedDefns, adminColArr);
->>>>>>> 07239cea
     } catch (Exception e) {
       String msg = e.getLocalizedMessage();
       if (msg == null)
