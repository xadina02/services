/*
 * Copyright (C) 2014 University of Washington
 *
 * Licensed under the Apache License, Version 2.0 (the "License"); you may not
 * use this file except in compliance with the License. You may obtain a copy of
 * the License at
 *
 * http://www.apache.org/licenses/LICENSE-2.0
 *
 * Unless required by applicable law or agreed to in writing, software
 * distributed under the License is distributed on an "AS IS" BASIS, WITHOUT
 * WARRANTIES OR CONDITIONS OF ANY KIND, either express or implied. See the
 * License for the specific language governing permissions and limitations under
 * the License.
 */
package org.opendatakit.services.database.utlities;

import android.content.ContentValues;
import android.database.Cursor;

import com.fasterxml.jackson.core.JsonParseException;
import com.fasterxml.jackson.core.JsonProcessingException;
import com.fasterxml.jackson.core.type.TypeReference;
import com.fasterxml.jackson.databind.JsonMappingException;

import org.apache.commons.io.FileUtils;
import org.apache.commons.io.filefilter.IOFileFilter;
import org.opendatakit.aggregate.odktables.rest.ConflictType;
import org.opendatakit.aggregate.odktables.rest.ElementDataType;
import org.opendatakit.aggregate.odktables.rest.ElementType;
import org.opendatakit.aggregate.odktables.rest.KeyValueStoreConstants;
import org.opendatakit.aggregate.odktables.rest.SavepointTypeManipulator;
import org.opendatakit.aggregate.odktables.rest.SyncState;
import org.opendatakit.aggregate.odktables.rest.TableConstants;
import org.opendatakit.aggregate.odktables.rest.entity.Column;
import org.opendatakit.aggregate.odktables.rest.entity.RowFilterScope;
import org.opendatakit.database.DatabaseConstants;
import org.opendatakit.database.LocalKeyValueStoreConstants;
import org.opendatakit.database.data.*;
import org.opendatakit.database.utilities.CursorUtils;
import org.opendatakit.database.utilities.KeyValueStoreUtils;
import org.opendatakit.database.utilities.QueryUtil;
import org.opendatakit.exception.ActionNotAuthorizedException;
import org.opendatakit.logging.WebLogger;
import org.opendatakit.services.database.AndroidConnectFactory;
import org.opendatakit.services.database.OdkConnectionInterface;
import org.opendatakit.services.utilities.ChoiceListUtils;
import org.opendatakit.services.utilities.SyncETagsUtils;
import org.opendatakit.utilities.LocalizationUtils;
import org.opendatakit.utilities.ODKFileUtils;
import org.opendatakit.utilities.StaticStateManipulator;
import org.opendatakit.utilities.StaticStateManipulator.IStaticFieldManipulator;
import org.opendatakit.database.queries.QueryBounds;
import org.opendatakit.database.RoleConsts;
import org.opendatakit.provider.*;
import org.sqlite.database.sqlite.SQLiteException;

import java.io.File;
import java.io.IOException;
import java.util.ArrayList;
import java.util.Collection;
import java.util.Collections;
import java.util.HashMap;
import java.util.List;
import java.util.Map;
import java.util.TreeMap;
import java.util.UUID;

public class ODKDatabaseImplUtils {

  private static final String t = "ODKDatabaseImplUtils";

  /**
   * Constants to minimize creation of String objects on the stack.
   *
   * Used with StringBuilder to reduce GC overhead
   */
  private static final String K_SELECT_FROM = "SELECT * FROM ";
  private static final String S_AND = " AND ";
  private static final String S_EQUALS_PARAM = " =?";
  private static final String S_IS_NULL = " IS NULL";
  private static final String S_IS_NOT_NULL = " IS NOT NULL";
  private static final String K_WHERE = " WHERE ";
  private static final String K_LIMIT = " LIMIT ";
  private static final String K_OFFSET = " OFFSET ";

  private static final String K_TABLE_DEFS_TABLE_ID_EQUALS_PARAM = TableDefinitionsColumns.TABLE_ID + S_EQUALS_PARAM;

  private static final String K_COLUMN_DEFS_TABLE_ID_EQUALS_PARAM = ColumnDefinitionsColumns.TABLE_ID + S_EQUALS_PARAM;

  private static final String K_KVS_TABLE_ID_EQUALS_PARAM = KeyValueStoreColumns.TABLE_ID + S_EQUALS_PARAM;
  private static final String K_KVS_PARTITION_EQUALS_PARAM = KeyValueStoreColumns.PARTITION + S_EQUALS_PARAM;
  private static final String K_KVS_ASPECT_EQUALS_PARAM = KeyValueStoreColumns.ASPECT + S_EQUALS_PARAM;
  private static final String K_KVS_KEY_EQUALS_PARAM = KeyValueStoreColumns.KEY + S_EQUALS_PARAM;

  private static final String K_DATATABLE_ID_EQUALS_PARAM = DataTableColumns.ID + S_EQUALS_PARAM;

  /**
   * The rolesList expansion is very time consuming.
   * Implement a simple 1-deep cache and a
   * special expansion of the privileged user roles list.
   */
  private static String cachedRolesList;
  private static List<String> cachedRolesArray;
  private static final List<String> cachedAdminRolesArray;
  private static final TypeReference<ArrayList<String>> arrayListTypeReference;

  static {
    arrayListTypeReference = new TypeReference<ArrayList<String>>() {};

    ArrayList<String> rolesArray = null;
    {
      try {
        rolesArray = ODKFileUtils.mapper.readValue(RoleConsts.ADMIN_ROLES_LIST,
            arrayListTypeReference);
      } catch (IOException e) {
        throw new IllegalStateException("this should never happen");
      }
    }
    cachedAdminRolesArray = Collections.unmodifiableList(rolesArray);
  }

  private static final List<String> getRolesArray(String rolesList) {

    if ( rolesList == null || rolesList.length() == 0 ) {
      return null;
    } else if ( RoleConsts.ADMIN_ROLES_LIST.equals(rolesList) ) {
      return cachedAdminRolesArray;
    } else if ( cachedRolesList != null && cachedRolesList.equals(rolesList) ) {
      return cachedRolesArray;
    }
    // figure out whether we have a privileged user or not
    ArrayList<String> rolesArray = null;
    {
      try {
        rolesArray = ODKFileUtils.mapper.readValue(rolesList, arrayListTypeReference);
      } catch (IOException e) {
        throw new IllegalStateException("this should never happen");
      }
    }
    cachedRolesArray = Collections.unmodifiableList(rolesArray);
    cachedRolesList = rolesList;
    return cachedRolesArray;
  }


  public enum AccessColumnType {
    NO_EFFECTIVE_ACCESS_COLUMN,
    LOCKED_EFFECTIVE_ACCESS_COLUMN,
    UNLOCKED_EFFECTIVE_ACCESS_COLUMN };

  public static class AccessContext {
    public final AccessColumnType accessColumnType;
    public final boolean canCreateRow;
    public final String activeUser;
    // true if user is a super-user or administrator
    public final boolean isPrivilegedUser;
    public final boolean isUnverifiedUser;
    private final List<String> rolesArray;

    AccessContext(AccessColumnType accessColumnType, boolean canCreateRow, String activeUser,
        List<String> rolesArray) {
      if ( activeUser == null ) {
        throw new IllegalStateException("activeUser cannot be null!");
      }
      this.accessColumnType = accessColumnType;
      this.canCreateRow = canCreateRow;
      this.activeUser = activeUser;
      this.rolesArray = rolesArray;
      if ( rolesArray == null ) {
        this.isPrivilegedUser = false;
        this.isUnverifiedUser = true;
      } else {
        this.isPrivilegedUser = rolesArray.contains(RoleConsts.ROLE_SUPER_USER) ||
            rolesArray.contains(RoleConsts.ROLE_ADMINISTRATOR);
        this.isUnverifiedUser = false;
      }
    }

    public boolean hasRole(String role) {
      return (rolesArray == null) ? false : rolesArray.contains(role);
    }

    public AccessContext cloneAsPrivilegedUser() {


      // figure out whether we have a privileged user or not
      List<String> rolesArray = getRolesArray(RoleConsts.ADMIN_ROLES_LIST);

      AccessContext that = new AccessContext(accessColumnType, true, activeUser, rolesArray);
      return that;
    }
  }

  /*
   * These are the columns that are present in any row in the database. Each row
   * should have these in addition to the user-defined columns. If you add a
   * column here you have to be sure to also add it in the create table
   * statement, which can't be programmatically created easily.
   */
  private static final List<String> ADMIN_COLUMNS;

  /**
   * These are the columns that should be exported
   */
  private static final List<String> EXPORT_COLUMNS;

  /**
   * When a KVS change is made, enforce in the database layer that the
   * value_type of some KVS entries is a specific type.  Log an error
   * if the user attempts to do something differently, but correct
   * the error. This is largely for migration / forward compatibility.
   */
  private static ArrayList<Object[]> knownKVSValueTypeRestrictions = new ArrayList<Object[]>();

  /**
   * Same as above, but quick access via the key.
   * For now, we know that the keys are all unique.
   * Eventually this might need to be a MultiMap.
   */
  private static TreeMap<String, ArrayList<Object[]>> keyToKnownKVSValueTypeRestrictions = new TreeMap<String, ArrayList<Object[]>>();

  private static void updateKeyToKnownKVSValueTypeRestrictions(Object[] field) {
    ArrayList<Object[]> fields = keyToKnownKVSValueTypeRestrictions.get(field[2]);
    if (fields == null) {
      fields = new ArrayList<Object[]>();
      keyToKnownKVSValueTypeRestrictions.put((String) field[2], fields);
    }
    fields.add(field);
  }

  static {
    ArrayList<String> adminColumns = new ArrayList<String>();
    adminColumns.add(DataTableColumns.ID);
    adminColumns.add(DataTableColumns.ROW_ETAG);
    adminColumns.add(DataTableColumns.SYNC_STATE); // not exportable
    adminColumns.add(DataTableColumns.CONFLICT_TYPE); // not exportable
    adminColumns.add(DataTableColumns.FILTER_TYPE);
    adminColumns.add(DataTableColumns.FILTER_VALUE);
    adminColumns.add(DataTableColumns.FORM_ID);
    adminColumns.add(DataTableColumns.LOCALE);
    adminColumns.add(DataTableColumns.SAVEPOINT_TYPE);
    adminColumns.add(DataTableColumns.SAVEPOINT_TIMESTAMP);
    adminColumns.add(DataTableColumns.SAVEPOINT_CREATOR);
    Collections.sort(adminColumns);
    ADMIN_COLUMNS = Collections.unmodifiableList(adminColumns);

    ArrayList<String> exportColumns = new ArrayList<String>();
    exportColumns.add(DataTableColumns.ID);
    exportColumns.add(DataTableColumns.ROW_ETAG);
    exportColumns.add(DataTableColumns.FILTER_TYPE);
    exportColumns.add(DataTableColumns.FILTER_VALUE);
    exportColumns.add(DataTableColumns.FORM_ID);
    exportColumns.add(DataTableColumns.LOCALE);
    exportColumns.add(DataTableColumns.SAVEPOINT_TYPE);
    exportColumns.add(DataTableColumns.SAVEPOINT_TIMESTAMP);
    exportColumns.add(DataTableColumns.SAVEPOINT_CREATOR);
    Collections.sort(exportColumns);
    EXPORT_COLUMNS = Collections.unmodifiableList(exportColumns);

    // declare the KVS value_type restrictions we know about...
    // This is a list of triples: ( required value type, partition_label, key_label )
    {
      Object[] fields;

      // for columns
      fields = new Object[3];
      fields[0] = ElementDataType.string.name();
      fields[1] = KeyValueStoreConstants.PARTITION_COLUMN;
      fields[2] = KeyValueStoreConstants.COLUMN_DISPLAY_CHOICES_LIST;
      knownKVSValueTypeRestrictions.add(fields);
      updateKeyToKnownKVSValueTypeRestrictions(fields);

      fields = new Object[3];
      fields[0] = ElementDataType.string.name();
      fields[1] = KeyValueStoreConstants.PARTITION_COLUMN;
      fields[2] = KeyValueStoreConstants.COLUMN_DISPLAY_FORMAT;
      knownKVSValueTypeRestrictions.add(fields);
      updateKeyToKnownKVSValueTypeRestrictions(fields);

      fields = new Object[3];
      fields[0] = ElementDataType.object.name();
      fields[1] = KeyValueStoreConstants.PARTITION_COLUMN;
      fields[2] = KeyValueStoreConstants.COLUMN_DISPLAY_NAME;
      knownKVSValueTypeRestrictions.add(fields);
      updateKeyToKnownKVSValueTypeRestrictions(fields);

      fields = new Object[3];
      fields[0] = ElementDataType.bool.name();
      fields[1] = KeyValueStoreConstants.PARTITION_COLUMN;
      fields[2] = KeyValueStoreConstants.COLUMN_DISPLAY_VISIBLE;
      knownKVSValueTypeRestrictions.add(fields);
      updateKeyToKnownKVSValueTypeRestrictions(fields);

      fields = new Object[3];
      fields[0] = ElementDataType.array.name();
      fields[1] = KeyValueStoreConstants.PARTITION_COLUMN;
      fields[2] = KeyValueStoreConstants.COLUMN_JOINS;
      knownKVSValueTypeRestrictions.add(fields);
      updateKeyToKnownKVSValueTypeRestrictions(fields);

      // and for the table...
      fields = new Object[3];
      fields[0] = ElementDataType.array.name();
      fields[1] = KeyValueStoreConstants.PARTITION_TABLE;
      fields[2] = KeyValueStoreConstants.TABLE_COL_ORDER;
      knownKVSValueTypeRestrictions.add(fields);
      updateKeyToKnownKVSValueTypeRestrictions(fields);

      fields = new Object[3];
      fields[0] = ElementDataType.object.name();
      fields[1] = KeyValueStoreConstants.PARTITION_TABLE;
      fields[2] = KeyValueStoreConstants.TABLE_DISPLAY_NAME;
      knownKVSValueTypeRestrictions.add(fields);
      updateKeyToKnownKVSValueTypeRestrictions(fields);

      fields = new Object[3];
      fields[0] = ElementDataType.array.name();
      fields[1] = KeyValueStoreConstants.PARTITION_TABLE;
      fields[2] = KeyValueStoreConstants.TABLE_GROUP_BY_COLS;
      knownKVSValueTypeRestrictions.add(fields);
      updateKeyToKnownKVSValueTypeRestrictions(fields);

      fields = new Object[3];
      fields[0] = ElementDataType.string.name();
      fields[1] = KeyValueStoreConstants.PARTITION_TABLE;
      fields[2] = KeyValueStoreConstants.TABLE_INDEX_COL;
      knownKVSValueTypeRestrictions.add(fields);
      updateKeyToKnownKVSValueTypeRestrictions(fields);

      fields = new Object[3];
      fields[0] = ElementDataType.object.name();
      fields[1] = KeyValueStoreConstants.PARTITION_TABLE;
      fields[2] = KeyValueStoreConstants.TABLE_SORT_COL;
      knownKVSValueTypeRestrictions.add(fields);
      updateKeyToKnownKVSValueTypeRestrictions(fields);

      fields = new Object[3];
      fields[0] = ElementDataType.object.name();
      fields[1] = KeyValueStoreConstants.PARTITION_TABLE;
      fields[2] = KeyValueStoreConstants.TABLE_SORT_ORDER;
      knownKVSValueTypeRestrictions.add(fields);
      updateKeyToKnownKVSValueTypeRestrictions(fields);

      // TODO: color rule groups
    }

    // Used to ensure that the singleton has been initialized properly
    AndroidConnectFactory.configure();
  }

  private static ODKDatabaseImplUtils databaseUtil = new ODKDatabaseImplUtils();

  static {
    // register a state-reset manipulator for 'databaseUtil' field.
    StaticStateManipulator.get().register(50, new IStaticFieldManipulator() {

      @Override public void reset() {
        databaseUtil = new ODKDatabaseImplUtils();
      }

    });
  }

  public static ODKDatabaseImplUtils get() {
    return databaseUtil;
  }

  /**
   * For mocking -- supply a mocked object.
   *
   * @param util
   */
  public static void set(ODKDatabaseImplUtils util) {
    databaseUtil = util;
  }

  protected ODKDatabaseImplUtils() {
  }

  /**
   * Return an unmodifiable list of the admin columns that must be present in
   * every database table.
   *
   * @return
   */
  public List<String> getAdminColumns() {
    return ADMIN_COLUMNS;
  }

  /**
   * Return an unmodifiable list of the admin columns that should be exported to
   * a CSV file. This list excludes the SYNC_STATE and CONFLICT_TYPE columns.
   *
   * @return
   */
  public List<String> getExportColumns() {
    return EXPORT_COLUMNS;
  }
  
  private String applyQueryBounds(String sqlCommand, QueryBounds sqlQueryBounds) {
    if (sqlCommand == null || sqlQueryBounds == null) {
      return sqlCommand;
    }

    StringBuilder b = new StringBuilder();
    b.append(sqlCommand).append(K_LIMIT).append(sqlQueryBounds.mLimit)
        .append(K_OFFSET).append(sqlQueryBounds.mOffset);
    return b.toString();
  }

  public AccessContext getAccessContext(OdkConnectionInterface db, String tableId,
                                        String activeUser, String rolesList ) {

    // figure out whether we have a privileged user or not
    List<String> rolesArray = getRolesArray(rolesList);

    if ( tableId == null ) {
      return new AccessContext(AccessColumnType.NO_EFFECTIVE_ACCESS_COLUMN, false, activeUser, rolesArray);
    }
    if ( tableId.trim().length() == 0 ) {
      throw new IllegalArgumentException("tableId can be null but cannot be blank");
    }

    Boolean isLocked = false;
    {
      ArrayList<KeyValueStoreEntry> lockedList = this
          .getTableMetadata(db, tableId, KeyValueStoreConstants.PARTITION_TABLE,
              LocalKeyValueStoreConstants.TableSecurity.ASPECT,
              LocalKeyValueStoreConstants.TableSecurity.KEY_LOCKED).getEntries();

      if (lockedList.size() != 0) {
        if (lockedList.size() != 1) {
          throw new IllegalStateException("should be impossible");
        }

        isLocked = KeyValueStoreUtils.getBoolean(db.getAppName(), lockedList.get(0));
      }
    }

    AccessColumnType accessColumnType = (isLocked ?
        AccessColumnType.LOCKED_EFFECTIVE_ACCESS_COLUMN :
        AccessColumnType.UNLOCKED_EFFECTIVE_ACCESS_COLUMN);
    boolean canCreateRow = false;
    if ( isLocked ) {
      // only super-user or tables administrator can create rows in locked tables.
      canCreateRow = rolesList.contains(RoleConsts.ROLE_SUPER_USER) ||
                     rolesList.contains(RoleConsts.ROLE_ADMINISTRATOR);
    } else if ( rolesList == null ) {
      // this is the unverified user case. By default, they can create rows.
      // Administrator can use table properties to manage that capability.
      canCreateRow = true;
      ArrayList<KeyValueStoreEntry> canUnverifiedCreateList = this.getTableMetadata(db, tableId,
          KeyValueStoreConstants.PARTITION_TABLE,
          LocalKeyValueStoreConstants.TableSecurity.ASPECT,
          LocalKeyValueStoreConstants.TableSecurity.KEY_UNVERIFIED_USER_CAN_CREATE).getEntries();

      if ( canUnverifiedCreateList.size() != 0 ) {
        if ( canUnverifiedCreateList.size() != 1 ) {
          throw new IllegalStateException("should be impossible");
        }

        canCreateRow = KeyValueStoreUtils.getBoolean(db.getAppName(), canUnverifiedCreateList.get(0));
      }
    } else {
      canCreateRow = true;
    }

    return new AccessContext (accessColumnType, canCreateRow, activeUser, rolesArray);
  }

  /**
   * Optionally add the _effective_access column to the SELECT statement.
   *
   * @param b
   * @param wrappedSqlArgs
   * @param accessContext
   */
  private void buildAccessRights(StringBuilder b, ArrayList<Object> wrappedSqlArgs,
                  AccessContext accessContext ) {

    if ( accessContext.accessColumnType == AccessColumnType.NO_EFFECTIVE_ACCESS_COLUMN ) {
      return;
    }

    b.append(", ");
    if ( accessContext.isPrivilegedUser ) {
      // privileged user
      b.append("\"rwd\" as ").append(DataTableColumns.EFFECTIVE_ACCESS);
    } else if ( accessContext.isUnverifiedUser ) {
      // un-verified user or anonymous user
      if ( accessContext.accessColumnType == AccessColumnType.UNLOCKED_EFFECTIVE_ACCESS_COLUMN ) {
        // unlocked tables have r, rw (modify) and rwd (default or new_row) options
        b.append("case when T.").append(DataTableColumns.SYNC_STATE)
            .append("= \"").append(SyncState.new_row.name()).append("\" then \"rwd\" ")
            .append(" when T.").append(DataTableColumns.FILTER_TYPE)
            .append("= \"").append(RowFilterScope.Type.DEFAULT.name()).append("\" then \"rwd\" ")
            .append(" when T.").append(DataTableColumns.FILTER_TYPE)
            .append("= \"").append(RowFilterScope.Type.MODIFY.name()).append("\" then \"rw\" ")
            .append(" else \"r\" end as ").append(DataTableColumns.EFFECTIVE_ACCESS);
      } else {
        // locked tables have just rwd (new_row) and r options
        b.append("case when T.").append(DataTableColumns.SYNC_STATE)
            .append("= \"").append(SyncState.new_row.name()).append("\" then \"rwd\" ")
            .append(" else \"r\" end as ").append(DataTableColumns.EFFECTIVE_ACCESS);
      }
    } else {
      // ordinary user
      if ( accessContext.accessColumnType == AccessColumnType.UNLOCKED_EFFECTIVE_ACCESS_COLUMN ) {
        // unlocked tables have r, rw (modify) and rwd (default or new_row) options
        b.append("case when T.").append(DataTableColumns.SYNC_STATE).append("= \"")
            .append(SyncState.new_row.name()).append("\" then \"rwd\" ")
            .append(" when T.").append(DataTableColumns.FILTER_VALUE).append("= ?")
            .append(" then \"rwd\" ")
            .append(" when T.").append(DataTableColumns.FILTER_TYPE).append("= \"")
            .append(RowFilterScope.Type.DEFAULT.name()).append("\" then \"rwd\" ")
            .append(" when T.").append(DataTableColumns.FILTER_TYPE).append("= \"")
            .append(RowFilterScope.Type.MODIFY.name()).append("\" then \"rw\" ")
            .append(" else \"r\" end as ").append(DataTableColumns.EFFECTIVE_ACCESS);
        wrappedSqlArgs.add(accessContext.activeUser);
      } else {
        // locked tables have just rwd (new_row) and r options
        b.append("case when T.").append(DataTableColumns.SYNC_STATE).append("= \"")
            .append(SyncState.new_row.name()).append("\" then \"rwd\" ")
            .append(" when T.").append(DataTableColumns.FILTER_VALUE).append("= ?")
            .append(" then \"rw\" ")
            .append(" else \"r\" end as ").append(DataTableColumns.EFFECTIVE_ACCESS);
        wrappedSqlArgs.add(accessContext.activeUser);
      }
    }
  }

  /**
   * Perform a raw query with bind parameters.
   *
   * @param db
   * @param sqlCommand
   * @param selectionArgs
   * @param sqlQueryBounds offset and max number of rows to return (zero is infinite)
   * @param accessContext  for managing what effective accesses to return
   * @return
   */
  public Cursor rawQuery(OdkConnectionInterface db, String sqlCommand, Object[] selectionArgs,
      QueryBounds sqlQueryBounds, AccessContext accessContext) {

    Cursor c = db.rawQuery(sqlCommand + " LIMIT 1", selectionArgs);
    if (c.moveToFirst() ) {
      // see if we have the columns needed to apply row-level filtering
      boolean hasFilterType = c.getColumnIndex(DataTableColumns.FILTER_TYPE) != -1;
      boolean hasFilterValue = c.getColumnIndex(DataTableColumns.FILTER_VALUE) != -1;
      boolean hasSyncState = c.getColumnIndex(DataTableColumns.SYNC_STATE) != -1;
      c.close();

      if ( !(hasFilterType && hasFilterValue && hasSyncState) ) {
        // nope. we require all 3 to apply row-level filtering

        // no need to filter this resultset
        String sql = applyQueryBounds(sqlCommand, sqlQueryBounds);
        c = db.rawQuery(sql, selectionArgs);
        return c;
      }

      // augment query result list with the effective access controls for the row ("r", "rw", or "rwd")
      StringBuilder b = new StringBuilder();
      ArrayList<Object> wrappedSqlArgs = new ArrayList<Object>();

      b.append("SELECT *");
      buildAccessRights(b, wrappedSqlArgs, accessContext);
      b.append(" FROM (").append(sqlCommand).append(") AS T");
      if ( selectionArgs != null ) {
        for (int i = 0; i < selectionArgs.length; ++i) {
          wrappedSqlArgs.add(selectionArgs[i]);
        }
      }
      // apply row-level visibility filter only if we are not privileged
      // privileged users see everything.
      if ( !accessContext.isPrivilegedUser ) {
        b.append(" WHERE T.")
            .append(DataTableColumns.FILTER_TYPE)
            .append(" != \"").append(RowFilterScope.Type.HIDDEN.name()).append("\" OR T.")
            .append(DataTableColumns.SYNC_STATE)
            .append(" = \"").append(SyncState.new_row.name()).append("\"");
        if (!accessContext.isUnverifiedUser && accessContext.activeUser != null &&
            accessContext.hasRole(RoleConsts.ROLE_USER)) {
          // visible if activeUser matches the filter value
          b.append(" OR T.").append(DataTableColumns.FILTER_VALUE).append(" = ?");
          wrappedSqlArgs.add(accessContext.activeUser);
        }
      }
      String wrappedSql = b.toString();
      String limitAppliedSql = applyQueryBounds(wrappedSql, sqlQueryBounds);
      c = db.rawQuery(limitAppliedSql, wrappedSqlArgs.toArray());
      return c;
    } else {
      // cursor is empty!
      return c;
    }
  }

  /**
   * TESTING ONLY
   * <p/>
   * Perform a query with the given parameters.
   *
   * @param db
   * @param table
   * @param columns
   * @param selection
   * @param selectionArgs
   * @param groupBy
   * @param having
   * @param orderBy
   * @param limit
   * @return
   */
  public Cursor queryDistinctForTest(OdkConnectionInterface db, String table, String[] columns,
      String selection, Object[] selectionArgs, String groupBy, String having, String orderBy,
      String limit) throws SQLiteException {
    Cursor c = db
        .queryDistinct(table, columns, selection, selectionArgs, groupBy, having, orderBy, limit);
    return c;
  }

  /**
   * TESTING ONLY
   *
   * @param db
   * @param table
   * @param columns
   * @param selection
   * @param selectionArgs
   * @param groupBy
   * @param having
   * @param orderBy
   * @param limit
   * @return
   * @throws SQLiteException
   */
  public Cursor queryForTest(OdkConnectionInterface db, String table, String[] columns, String
      selection,
      Object[] selectionArgs, String groupBy, String having, String orderBy, String limit)
      throws SQLiteException {
    Cursor c = db.query(table, columns, selection, selectionArgs, groupBy, having, orderBy, limit);
    return c;
  }

  /**
   * Get a {@link BaseTable} for this table based on the given sql query. All
   * columns from the table are returned.  Up to sqlLimit rows are returned
   * (zero is infinite).
   * <p/>
   * The result set is filtered according to the supplied rolesList if there
   * is a FILTER_TYPE column present in the result set.
   *
   * @param db
   * @param sqlCommand     the query to run
   * @param sqlBindArgs    the selection parameters
   * @param sqlCommand
   * @param sqlQueryBounds offset and max number of rows to return (zero is infinite)
   * @param accessContext  for managing what effective accesses to return
   * @return
   */
  public BaseTable query(OdkConnectionInterface db, String tableId, String sqlCommand,
      Object[] sqlBindArgs, QueryBounds sqlQueryBounds, AccessContext accessContext) {

    Cursor c = null;
    try {
      c = rawQuery(db, sqlCommand, sqlBindArgs, sqlQueryBounds, accessContext);
      BaseTable table = buildBaseTable(db, c, tableId, accessContext.canCreateRow);
      return table;
    } finally {
      if (c != null && !c.isClosed()) {
        c.close();
      }
    }
  }

  /**
   * Get a {@link BaseTable} for this table based on the given sql query. All
   * columns from the table are returned.
   * <p/>
   * The number of rows returned are limited to no greater than the sqlLimit (zero is infinite).
   *
   * @param db
   * @param sqlCommand     the query to run
   * @param sqlBindArgs    the selection parameters
   * @param sqlQueryBounds the number of rows to return (zero is infinite)
   * @param accessContext  for managing what effective accesses to return
   * @return
   */
  public BaseTable privilegedQuery(OdkConnectionInterface db, String tableId, String sqlCommand,
      Object[] sqlBindArgs, QueryBounds sqlQueryBounds, AccessContext accessContext) {

    if (!accessContext.isPrivilegedUser) {
      accessContext = accessContext.cloneAsPrivilegedUser();
    }
    return query(db, tableId, sqlCommand, sqlBindArgs, sqlQueryBounds, accessContext);
  }

  private BaseTable buildBaseTable(OdkConnectionInterface db, Cursor c, String tableId,
      boolean canCreateRow) {

    HashMap<String, Integer> mElementKeyToIndex = null;
    String[] mElementKeyForIndex = null;

    if (!c.moveToFirst()) {

      // Attempt to retrieve the columns from the cursor.
      // These may not be available if there were no rows returned.
      // It depends upon the cursor implementation.
      try {
        int columnCount = c.getColumnCount();
        mElementKeyForIndex = new String[columnCount];
        mElementKeyToIndex = new HashMap<>(columnCount);
        int i;

        for (i = 0; i < columnCount; ++i) {
          String columnName = c.getColumnName(i);
          mElementKeyForIndex[i] = columnName;
          mElementKeyToIndex.put(columnName, i);
        }
      } catch (Exception e) {
        // ignore.
      }

      // if they were not available, declare an empty array.
      if (mElementKeyForIndex == null) {
        mElementKeyForIndex = new String[0];
      }
      c.close();

      // we have no idea what the table should contain because it has no rows...
      BaseTable table = new BaseTable(null, mElementKeyForIndex, mElementKeyToIndex, 0);
      table.setEffectiveAccessCreateRow(canCreateRow);
      return table;
    }

    int rowCount = c.getCount();
    int columnCount = c.getColumnCount();

    BaseTable table = null;

    // These maps will map the element key to the corresponding index in
    // either data or metadata. If the user has defined a column with the
    // element key _my_data, and this column is at index 5 in the data
    // array, dataKeyToIndex would then have a mapping of _my_data:5.
    // The sync_state column, if present at index 7, would have a mapping
    // in metadataKeyToIndex of sync_state:7.
    mElementKeyForIndex = new String[columnCount];
    mElementKeyToIndex = new HashMap<>(columnCount);

    int i;

    for (i = 0; i < columnCount; ++i) {
      String columnName = c.getColumnName(i);
      mElementKeyForIndex[i] = columnName;
      mElementKeyToIndex.put(columnName, i);
    }

    table = new BaseTable(null, mElementKeyForIndex, mElementKeyToIndex, rowCount);

    String[] rowData = new String[columnCount];
    do {
      // First get the user-defined data for this row.
      for (i = 0; i < columnCount; i++) {
        String value = CursorUtils.getIndexAsString(c, i);
        rowData[i] = value;
      }

      Row nextRow = new Row(rowData.clone(), table);
      table.addRow(nextRow);
    } while (c.moveToNext());
    c.close();

    table.setEffectiveAccessCreateRow(canCreateRow);

    if (tableId != null) {
      table.setMetaDataRev(getTableDefinitionRevId(db, tableId));
    }
    return table;
  }

  /************** LOCAL ONLY TABLE OPERATIONS ***************/

  /**
   * Create a local only table and prepend the given id with an "L_"
   *
   * @param db
   * @param tableId
   * @param columns
   * @return
   */
  public OrderedColumns createLocalOnlyTableWithColumns(OdkConnectionInterface db,
      String tableId, List<Column> columns) {

    boolean dbWithinTransaction = db.inTransaction();
    boolean success = false;

    OrderedColumns orderedDefs = new OrderedColumns(db.getAppName(), tableId, columns);
    try {
      if (!dbWithinTransaction) {
        db.beginTransactionNonExclusive();
      }

      createTableWithColumns(db, tableId, orderedDefs, false);

      if (!dbWithinTransaction) {
        db.setTransactionSuccessful();
      }
      success = true;
      return orderedDefs;
    } finally {
      if (!dbWithinTransaction) {
        db.endTransaction();
      }
      if (success == false) {

        // Get the names of the columns
        StringBuilder colNames = new StringBuilder();
        if (columns != null) {
          for (Column column : columns) {
            colNames.append(" ").append(column.getElementKey()).append(",");
          }
          if (colNames != null && colNames.length() > 0) {
            colNames.deleteCharAt(colNames.length() - 1);
            WebLogger.getLogger(db.getAppName()).e(t,
                "createLocalOnlyTableWithColumns: Error while adding table " + tableId
                    + " with columns:" + colNames.toString());
          }
        } else {
          WebLogger.getLogger(db.getAppName()).e(t,
              "createLocalOnlyTableWithColumns: Error while adding table " + tableId
                  + " with columns: null");
        }
      }
    }
  }

  /**
   * Drop the given local only table
   *
   * @param db
   * @param tableId
   */
  public void deleteLocalOnlyTable(OdkConnectionInterface db,
      String tableId) {

    boolean dbWithinTransaction = db.inTransaction();

    Object[] whereArgs = { tableId };

    try {
      if (!dbWithinTransaction) {
        db.beginTransactionNonExclusive();
      }

      // Drop the table used for the formId
      StringBuilder b = new StringBuilder();
      b.append("DROP TABLE IF EXISTS ").append(tableId).append(";");
      db.execSQL(b.toString(), null);

      if (!dbWithinTransaction) {
        db.setTransactionSuccessful();
      }

    } finally {
      if (!dbWithinTransaction) {
        db.endTransaction();
      }
    }
  }

  /**
   * Insert a row into a local only table
   *
   * @param db
   * @param tableId
   * @param rowValues
   * @throws ActionNotAuthorizedException
   */
  public void insertLocalOnlyRow(OdkConnectionInterface db, String tableId,
      ContentValues rowValues) throws IllegalArgumentException {

    if (rowValues == null || rowValues.size() <= 0) {
      throw new IllegalArgumentException(t + ": No values to add into table " + tableId);
    }

    HashMap<String,Object> cvDataTableVal = new HashMap<String,Object>();
    for ( String key : rowValues.keySet() ) {
      cvDataTableVal.put(key, rowValues.get(key));
    }

    boolean dbWithinTransaction = db.inTransaction();
    try {
      if (!dbWithinTransaction) {
        db.beginTransactionNonExclusive();
      }

      db.insertOrThrow(tableId, null, cvDataTableVal);

      if (!dbWithinTransaction) {
        db.setTransactionSuccessful();
      }
    } finally {
      if (!dbWithinTransaction) {
        db.endTransaction();
      }
    }
  }

  /**
   * Update a row in a local only table
   *
   * @param db
   * @param tableId
   * @param rowValues
   * @param whereClause
   * @param bindArgs
   * @throws ActionNotAuthorizedException
   */
  public void updateLocalOnlyRow(OdkConnectionInterface db, String tableId,
      ContentValues rowValues, String whereClause, Object[] bindArgs)
      throws IllegalArgumentException {

    if (rowValues == null || rowValues.size() <= 0) {
      throw new IllegalArgumentException(t + ": No values to add into table " + tableId);
    }

    HashMap<String,Object> cvDataTableVal = new HashMap<String,Object>();
    for ( String key : rowValues.keySet() ) {
      cvDataTableVal.put(key, rowValues.get(key));
    }

    boolean dbWithinTransaction = db.inTransaction();
    try {
      if (!dbWithinTransaction) {
        db.beginTransactionNonExclusive();
      }

      db.update(tableId, cvDataTableVal, whereClause, bindArgs);

      if (!dbWithinTransaction) {
        db.setTransactionSuccessful();
      }
    } finally {
      if (!dbWithinTransaction) {
        db.endTransaction();
      }
    }
  }

  /**
   * Delete a row in a local only table
   *
   * @param db
   * @param tableId
   * @param whereClause
   * @param bindArgs
   * @throws ActionNotAuthorizedException
   */
  public void deleteLocalOnlyRow(OdkConnectionInterface db, String tableId, String whereClause,
      Object[] bindArgs) {

    boolean dbWithinTransaction = db.inTransaction();
    try {
      if (!dbWithinTransaction) {
        db.beginTransactionNonExclusive();
      }

      db.delete(tableId, whereClause, bindArgs);

      if (!dbWithinTransaction) {
        db.setTransactionSuccessful();
      }
    } finally {
      if (!dbWithinTransaction) {
        db.endTransaction();
      }
    }
  }

  /**
   * Return the row(s) for the given tableId and rowId. If the row has
   * checkpoints or conflicts, the returned BaseTable will have more than one
   * Row returned. Otherwise, it will contain a single row.
   *
   * @param db
   * @param tableId
   * @param rowId
   * @param activeUser
   * @param rolesList
   * @return
   */
  public BaseTable getRowsWithId(OdkConnectionInterface db, String tableId, String rowId,
      String activeUser, String rolesList ) {

    AccessContext accessContext = getAccessContext(db, tableId, activeUser, rolesList);

    BaseTable table = query(db, tableId, QueryUtil
        .buildSqlStatement(tableId, QueryUtil.GET_ROWS_WITH_ID_WHERE,
            QueryUtil.GET_ROWS_WITH_ID_GROUP_BY, QueryUtil.GET_ROWS_WITH_ID_HAVING,
            QueryUtil.GET_ROWS_WITH_ID_ORDER_BY_KEYS,
            QueryUtil.GET_ROWS_WITH_ID_ORDER_BY_DIR), new String[] { rowId }, null,
        accessContext);

    return table;
  }

  /**
   * Return the row(s) for the given tableId and rowId. If the row has
   * checkpoints or conflicts, the returned BaseTable will have more than one
   * Row returned. Otherwise, it will contain a single row.
   *
   * @param db
   * @param tableId
   * @param rowId
   * @param activeUser
   * @return
   */
  public BaseTable privilegedGetRowsWithId(OdkConnectionInterface db, String tableId, String
      rowId, String activeUser ) {

    AccessContext accessContext = getAccessContext(db, tableId, activeUser, RoleConsts
        .ADMIN_ROLES_LIST);

    BaseTable table = privilegedQuery(db, tableId, QueryUtil
        .buildSqlStatement(tableId, QueryUtil.GET_ROWS_WITH_ID_WHERE,
            QueryUtil.GET_ROWS_WITH_ID_GROUP_BY, QueryUtil.GET_ROWS_WITH_ID_HAVING,
            QueryUtil.GET_ROWS_WITH_ID_ORDER_BY_KEYS,
            QueryUtil.GET_ROWS_WITH_ID_ORDER_BY_DIR), new String[] { rowId }, null,
        accessContext);

    return table;
  }

  /**
   * Return the row with the most recent changes for the given tableId and rowId.
   * If the rowId does not exist, it returns an empty BaseTable for this tableId.
   * If the row has conflicts, it throws an exception. Otherwise, it returns the
   * most recent checkpoint or non-checkpoint value; it will contain a single row.
   *
   * @param db
   * @param tableId
   * @param rowId
   * @return
   */
  public BaseTable getMostRecentRowWithId(OdkConnectionInterface db, String tableId,
      String rowId, String activeUser, String rolesList) {

    BaseTable table = getRowsWithId(db, tableId, rowId, activeUser, rolesList);

    if (table.getNumberOfRows() == 0) {
      return table;
    }

    // most recent savepoint timestamp...
    BaseTable t = new BaseTable(table, Collections.singletonList(Integer.valueOf(0)));

    if (hasConflictRows(t)) {
      throw new IllegalStateException("row is in conflict");
    }
    return t;
  }

  /**
   * Return the row with the most recent changes for the given tableId and rowId.
   * If the rowId does not exist, it returns an empty BaseTable for this tableId.
   * If the row has conflicts, it throws an exception. Otherwise, it returns the
   * most recent checkpoint or non-checkpoint value; it will contain a single row.
   *
   * @param db
   * @param tableId
   * @param rowId
   * @return
   */
  public BaseTable privilegedGetMostRecentRowWithId(OdkConnectionInterface db, String tableId,
      String rowId, String activeUser) {

    BaseTable table = privilegedGetRowsWithId(db, tableId, rowId, activeUser);

    if (table.getNumberOfRows() == 0) {
      return table;
    }

    // most recent savepoint timestamp...
    BaseTable t = new BaseTable(table, Collections.singletonList(Integer.valueOf(0)));

    if (hasConflictRows(t)) {
      throw new IllegalStateException("row is in conflict");
    }
    return t;
  }

  private boolean hasConflictRows(BaseTable table) {
    List<Row> rows = table.getRows();
    for (Row row : rows) {
      String conflictType = row.getDataByKey(DataTableColumns.CONFLICT_TYPE);
      if (conflictType != null && conflictType.length() != 0) {
        return true;
      }
    }
    return false;
  }

  public BaseTable privilegedGetConflictingRowsWithId(OdkConnectionInterface db,
      String tableId, String rowId, String activeUser) {

    AccessContext accessContext = getAccessContext(db, tableId, activeUser,
        RoleConsts.ADMIN_ROLES_LIST);

    BaseTable table = privilegedQuery(db, tableId, QueryUtil
        .buildSqlStatement(tableId, QueryUtil.GET_ROWS_WITH_ID_WHERE,
            QueryUtil.GET_ROWS_WITH_ID_GROUP_BY, QueryUtil.GET_ROWS_WITH_ID_HAVING,
            QueryUtil.GET_ROWS_WITH_ID_ORDER_BY_KEYS,
            QueryUtil.GET_ROWS_WITH_ID_ORDER_BY_DIR), new Object[] { rowId }, null,
        accessContext);

    if (table.getNumberOfRows() == 0) {
      return table;
    }

    int cellIndex = -1;
    for (int i = 0; i < table.getWidth(); i++) {
      if (table.getElementKey(i).equals(DataTableColumns.CONFLICT_TYPE)) {
        cellIndex = i;
      }
    }

    if (cellIndex < 0) {
      throw new IllegalStateException("Missing CONFLICT_TYPE column");
    }

    List<Row> rows = table.getRows();
    for (Row row : rows) {
      if (row.getDataByIndex(cellIndex) == null) {
        throw new IllegalStateException("row is not in conflict");
      }
    }

    return table;
  }

  /**
   * Return all the columns in the given table, including any metadata columns.
   * This does a direct query against the database and is suitable for accessing
   * non-managed tables. It does not access any metadata and therefore will not
   * report non-unit-of-retention (grouping) columns.
   *
   * @param db
   * @param tableId
   * @return
   */
  public String[] getAllColumnNames(OdkConnectionInterface db, String tableId) {
    Cursor cursor = null;
    try {
      StringBuilder b = new StringBuilder();
      b.append(K_SELECT_FROM).append(tableId).append(K_LIMIT).append("1");
      cursor = db.rawQuery(b.toString(), null);
      // If this query has been executed before, the cursor is created using the
      // previously-constructed PreparedStatement for the query. There is no actual
      // interaction with the database itself at the time the Cursor is constructed.
      // The first database interaction is when the content of the cursor is fetched.
      //
      // This can be triggered by a call to getCount().
      // At that time, if the table does not exist, it will throw an exception.
      cursor.moveToFirst();
      cursor.getCount();
      // Otherwise, when cached, getting the column names doesn't call into the database
      // and will not, itself, detect that the table has been dropped.
      String[] colNames = cursor.getColumnNames();
      return colNames;
    } finally {
      if (cursor != null && !cursor.isClosed()) {
        cursor.close();
      }
    }
  }

  /**
   * Retrieve the list of user-defined columns for a tableId using the metadata
   * for that table. Returns the unit-of-retention and non-unit-of-retention
   * (grouping) columns.
   *
   * @param db
   * @param tableId
   * @return
   */
  public OrderedColumns getUserDefinedColumns(OdkConnectionInterface db,
      String tableId) {
    ArrayList<Column> userDefinedColumns = new ArrayList<Column>();
    String selection = K_COLUMN_DEFS_TABLE_ID_EQUALS_PARAM;
    Object[] selectionArgs = { tableId };
    //@formatter:off
    String[] cols = {
        ColumnDefinitionsColumns.ELEMENT_KEY,
        ColumnDefinitionsColumns.ELEMENT_NAME,
        ColumnDefinitionsColumns.ELEMENT_TYPE,
        ColumnDefinitionsColumns.LIST_CHILD_ELEMENT_KEYS
      };
    //@formatter:on
    Cursor c = null;
    try {
      c = db.query(DatabaseConstants.COLUMN_DEFINITIONS_TABLE_NAME, cols, selection, selectionArgs,
          null, null, ColumnDefinitionsColumns.ELEMENT_KEY + " ASC", null);

      int elemKeyIndex = c.getColumnIndexOrThrow(ColumnDefinitionsColumns.ELEMENT_KEY);
      int elemNameIndex = c.getColumnIndexOrThrow(ColumnDefinitionsColumns.ELEMENT_NAME);
      int elemTypeIndex = c.getColumnIndexOrThrow(ColumnDefinitionsColumns.ELEMENT_TYPE);
      int listChildrenIndex = c
          .getColumnIndexOrThrow(ColumnDefinitionsColumns.LIST_CHILD_ELEMENT_KEYS);
      c.moveToFirst();
      while (!c.isAfterLast()) {
        String elementKey = CursorUtils.getIndexAsString(c, elemKeyIndex);
        String elementName = CursorUtils.getIndexAsString(c, elemNameIndex);
        String elementType = CursorUtils.getIndexAsString(c, elemTypeIndex);
        String listOfChildren = CursorUtils.getIndexAsString(c, listChildrenIndex);
        userDefinedColumns.add(new Column(elementKey, elementName, elementType, listOfChildren));
        c.moveToNext();
      }
    } finally {
      if (c != null && !c.isClosed()) {
        c.close();
      }
    }
    return new OrderedColumns(db.getAppName(), tableId, userDefinedColumns);
  }

  /**
   * Verifies that the tableId exists in the database.
   *
   * @param db
   * @param tableId
   * @return true if table is listed in table definitions.
   */
  public boolean hasTableId(OdkConnectionInterface db, String tableId) {
    Cursor c = null;
    try {
      //@formatter:off
      c = db.query(DatabaseConstants.TABLE_DEFS_TABLE_NAME, null,
          K_TABLE_DEFS_TABLE_ID_EQUALS_PARAM,
          new Object[] { tableId }, null, null, null, null);
      //@formatter:on
      // we know about the table...
      // tableId is the database table name...
      return (c != null) && c.moveToFirst() && (c.getCount() != 0);
    } finally {
      if (c != null && !c.isClosed()) {
        c.close();
      }
    }
  }

  /**
   * Return the health of a data table. The health can be one of
   * <ul>
   * <li>TABLE_HEALTH_IS_CLEAN = 0</li>
   * <li>TABLE_HEALTH_HAS_CONFLICTS = 1</li>
   * <li>TABLE_HEALTH_HAS_CHECKPOINTS = 2</li>
   * <li>TABLE_HEALTH_HAS_CHECKPOINTS_AND_CONFLICTS = 3</li>
   * <ul>
   *
   * @param db
   * @param tableId
   * @return
   */
  public int getTableHealth(OdkConnectionInterface db, String tableId) {
    StringBuilder b = new StringBuilder();
    b.append("SELECT SUM(case when _savepoint_type is null then 1 else 0 end) as checkpoints,")
        .append("SUM(case when _conflict_type is not null then 1 else 0 end) as conflicts from ")
        .append(tableId);

    Cursor c = null;
    try {
      c = db.rawQuery(b.toString(), null);
      Integer checkpoints = null;
      Integer conflicts = null;
      if (c != null) {
        if (c.moveToFirst()) {
          int idxCheckpoints = c.getColumnIndex("checkpoints");
          int idxConflicts = c.getColumnIndex("conflicts");
          checkpoints = CursorUtils.getIndexAsType(c, Integer.class, idxCheckpoints);
          conflicts = CursorUtils.getIndexAsType(c, Integer.class, idxConflicts);
        }
        c.close();
      }

      int outcome = CursorUtils.TABLE_HEALTH_IS_CLEAN;
      if (checkpoints != null && checkpoints != 0) {
        outcome += CursorUtils.TABLE_HEALTH_HAS_CHECKPOINTS;
      }
      if (conflicts != null && conflicts != 0) {
        outcome += CursorUtils.TABLE_HEALTH_HAS_CONFLICTS;
      }
      return outcome;
    } finally {
      if (c != null && !c.isClosed()) {
        c.close();
      }
    }
  }

  /**
   * Return all the tableIds in the database.
   *
   * @param db
   * @return an ArrayList<String> of tableIds
   */
  public ArrayList<String> getAllTableIds(OdkConnectionInterface db) {
    ArrayList<String> tableIds = new ArrayList<String>();
    Cursor c = null;
    try {
      c = db.query(DatabaseConstants.TABLE_DEFS_TABLE_NAME,
          new String[] { TableDefinitionsColumns.TABLE_ID }, null, null, null, null,
          TableDefinitionsColumns.TABLE_ID + " ASC", null);

      if (c.moveToFirst()) {
        int idxId = c.getColumnIndex(TableDefinitionsColumns.TABLE_ID);
        do {
          String tableId = c.getString(idxId);
          if (tableId == null || tableId.length() == 0) {
            c.close();
            throw new IllegalStateException("getAllTableIds: Unexpected tableId found!");
          }
          tableIds.add(tableId);
        } while (c.moveToNext());
      }
    } finally {
      if (c != null && !c.isClosed()) {
        c.close();
      }
    }
    return tableIds;
  }

  /**
   * Drop the given tableId and remove all the files (both configuration and
   * data attachments) associated with that table.
   *
   * @param db
   * @param tableId
   */
  public void deleteTableAndAllData(OdkConnectionInterface db,
      final String tableId) {

    SyncETagsUtils seu = new SyncETagsUtils();
    boolean dbWithinTransaction = db.inTransaction();

    Object[] whereArgs = { tableId };

    try {
      if (!dbWithinTransaction) {
        db.beginTransactionNonExclusive();
      }

      // Drop the table used for the formId
      StringBuilder b = new StringBuilder();
      b.append("DROP TABLE IF EXISTS ").append(tableId).append(";");
      db.execSQL(b.toString(), null);

      // Delete the server sync ETags associated with this table
      seu.deleteAllSyncETagsForTableId(db, tableId);

      // Delete the table definition for the tableId
      int count;
      {
        String whereClause = K_TABLE_DEFS_TABLE_ID_EQUALS_PARAM;

        count = db.delete(DatabaseConstants.TABLE_DEFS_TABLE_NAME, whereClause, whereArgs);
      }

      // Delete the column definitions for this tableId
      {
        String whereClause = K_COLUMN_DEFS_TABLE_ID_EQUALS_PARAM;

        db.delete(DatabaseConstants.COLUMN_DEFINITIONS_TABLE_NAME, whereClause, whereArgs);
      }

      // Delete the uploads for the tableId
      {
        String uploadWhereClause = InstanceColumns.DATA_TABLE_TABLE_ID + " = ?";
        db.delete(DatabaseConstants.UPLOADS_TABLE_NAME, uploadWhereClause, whereArgs);
      }

      // Delete the values from the 4 key value stores
      {
        String whereClause = K_KVS_TABLE_ID_EQUALS_PARAM;

        db.delete(DatabaseConstants.KEY_VALUE_STORE_ACTIVE_TABLE_NAME, whereClause, whereArgs);
      }

      if (!dbWithinTransaction) {
        db.setTransactionSuccessful();
      }

    } finally {
      if (!dbWithinTransaction) {
        db.endTransaction();
      }
    }

    // And delete the files from the SDCard...
    String tableDir = ODKFileUtils.getTablesFolder(db.getAppName(), tableId);
    try {
      FileUtils.deleteDirectory(new File(tableDir));
    } catch (IOException e1) {
      e1.printStackTrace();
      throw new IllegalStateException("Unable to delete the " + tableDir + " directory", e1);
    }

    String assetsCsvDir = ODKFileUtils.getAssetsCsvFolder(db.getAppName());
    try {
      File file = new File(assetsCsvDir);
      if (file.exists()) {
        Collection<File> files = FileUtils.listFiles(file, new IOFileFilter() {

          @Override public boolean accept(File file) {
            String[] parts = file.getName().split("\\.");
            return (parts[0].equals(tableId) && parts[parts.length - 1].equals("csv") && (
                parts.length == 2 || parts.length == 3 || (parts.length == 4 && parts[parts.length
                    - 2].equals("properties"))));
          }

          @Override public boolean accept(File dir, String name) {
            String[] parts = name.split("\\.");
            return (parts[0].equals(tableId) && parts[parts.length - 1].equals("csv") && (
                parts.length == 2 || parts.length == 3 || (parts.length == 4 && parts[parts.length
                    - 2].equals("properties"))));
          }
        }, new IOFileFilter() {

          // don't traverse into directories
          @Override public boolean accept(File arg0) {
            return false;
          }

          // don't traverse into directories
          @Override public boolean accept(File arg0, String arg1) {
            return false;
          }
        });

        FileUtils.deleteDirectory(new File(tableDir));
        for (File f : files) {
          FileUtils.deleteQuietly(f);
        }
      }
    } catch (IOException e1) {
      e1.printStackTrace();
      throw new IllegalStateException("Unable to delete the " + tableDir + " directory", e1);
    }
  }

  /**
   * Update the schema and data-modification ETags of a given tableId.
   *
   * @param db
   * @param tableId
   * @param schemaETag
   * @param lastDataETag
   */
  public void privilegedUpdateTableETags(OdkConnectionInterface db, String tableId,
      String schemaETag, String lastDataETag) {
    if (tableId == null || tableId.length() <= 0) {
      throw new IllegalArgumentException(t + ": application name and table name must be specified");
    }

    TreeMap<String,Object> cvTableDef = new TreeMap<String,Object>();
    cvTableDef.put(TableDefinitionsColumns.SCHEMA_ETAG, schemaETag);
    cvTableDef.put(TableDefinitionsColumns.LAST_DATA_ETAG, lastDataETag);

    boolean dbWithinTransaction = db.inTransaction();
    try {
      if (!dbWithinTransaction) {
        db.beginTransactionNonExclusive();
      }
      db.update(DatabaseConstants.TABLE_DEFS_TABLE_NAME, cvTableDef,
          K_TABLE_DEFS_TABLE_ID_EQUALS_PARAM, new Object[] { tableId });

      if (!dbWithinTransaction) {
        db.setTransactionSuccessful();
      }

    } finally {
      if (!dbWithinTransaction) {
        db.endTransaction();
      }
    }
  }

  /**
   * Update the timestamp of the last entirely-successful synchronization
   * attempt of this table.
   *
   * @param db
   * @param tableId
   */
  public void privilegedUpdateTableLastSyncTime(OdkConnectionInterface db, String tableId) {
    if (tableId == null || tableId.length() <= 0) {
      throw new IllegalArgumentException(t + ": application name and table name must be specified");
    }

    TreeMap<String,Object> cvTableDef = new TreeMap<String,Object>();
    cvTableDef.put(TableDefinitionsColumns.LAST_SYNC_TIME,
        TableConstants.nanoSecondsFromMillis(System.currentTimeMillis()));

    boolean dbWithinTransaction = db.inTransaction();
    try {
      if (!dbWithinTransaction) {
        db.beginTransactionNonExclusive();
      }
      db.update(DatabaseConstants.TABLE_DEFS_TABLE_NAME, cvTableDef,
          K_TABLE_DEFS_TABLE_ID_EQUALS_PARAM, new Object[] { tableId });

      if (!dbWithinTransaction) {
        db.setTransactionSuccessful();
      }
    } finally {
      if (!dbWithinTransaction) {
        db.endTransaction();
      }
    }
  }

  /**
   * Get the table definition entry for a tableId. This specifies the schema
   * ETag, the data-modification ETag, and the date-time of the last successful
   * sync of the table to the server.
   *
   * @param db
   * @param tableId
   * @return
   */
  public TableDefinitionEntry getTableDefinitionEntry(OdkConnectionInterface db, String tableId) {

    TableDefinitionEntry e = null;
    Cursor c = null;
    try {
      StringBuilder b = new StringBuilder();
      ArrayList<String> selArgs = new ArrayList<String>();
      b.append(K_KVS_TABLE_ID_EQUALS_PARAM);
      selArgs.add(tableId);

      c = db.query(DatabaseConstants.TABLE_DEFS_TABLE_NAME, null, b.toString(),
          selArgs.toArray(new String[selArgs.size()]), null, null, null, null);
      if (c.moveToFirst()) {
        int idxSchemaETag = c.getColumnIndex(TableDefinitionsColumns.SCHEMA_ETAG);
        int idxLastDataETag = c.getColumnIndex(TableDefinitionsColumns.LAST_DATA_ETAG);
        int idxLastSyncTime = c.getColumnIndex(TableDefinitionsColumns.LAST_SYNC_TIME);
        int idxRevId = c.getColumnIndex(TableDefinitionsColumns.REV_ID);

        if (c.getCount() != 1) {
          throw new IllegalStateException(
              "Two or more TableDefinitionEntry records found for tableId " + tableId);
        }

        e = new TableDefinitionEntry(tableId);
        e.setSchemaETag(c.getString(idxSchemaETag));
        e.setLastDataETag(c.getString(idxLastDataETag));
        e.setLastSyncTime(c.getString(idxLastSyncTime));
        e.setRevId(c.getString(idxRevId));
      }
    } finally {
      if (c != null && !c.isClosed()) {
        c.close();
      }
    }
    return e;
  }

  public String getTableDefinitionRevId(OdkConnectionInterface db, String tableId) {
    String revId = null;
    Cursor c = null;
    try {
      StringBuilder b = new StringBuilder();
      ArrayList<String> selArgs = new ArrayList<String>();
      b.append(K_KVS_TABLE_ID_EQUALS_PARAM);
      selArgs.add(tableId);

      c = db.query(DatabaseConstants.TABLE_DEFS_TABLE_NAME, null, b.toString(),
          selArgs.toArray(new String[selArgs.size()]), null, null, null, null);
      if (c.moveToFirst()) {
        int idxRevId = c.getColumnIndex(TableDefinitionsColumns.REV_ID);

        if (c.getCount() != 1) {
          throw new IllegalStateException(
              "Two or more TableDefinitionEntry records found for tableId " + tableId);
        }

        revId = c.getString(idxRevId);
      }
    } finally {
      if (c != null && !c.isClosed()) {
        c.close();
      }
    }
    return revId;
  }

  /*
   * Build the start of a create table statement -- specifies all the metadata
   * columns. Caller must then add all the user-defined column definitions and
   * closing parentheses.
   */
  private void addMetadataFieldsToTableCreationStatement(StringBuilder b) {
    /*
     * Resulting string should be the following String createTableCmd =
     * "CREATE TABLE IF NOT EXISTS " + tableId + " (" + DataTableColumns.ID +
     * " TEXT NOT NULL, " + DataTableColumns.ROW_ETAG + " TEXT NULL, " +
     * DataTableColumns.SYNC_STATE + " TEXT NOT NULL, " +
     * DataTableColumns.CONFLICT_TYPE + " INTEGER NULL," +
     * DataTableColumns.FILTER_TYPE + " TEXT NULL," +
     * DataTableColumns.FILTER_VALUE + " TEXT NULL," + DataTableColumns.FORM_ID
     * + " TEXT NULL," + DataTableColumns.LOCALE + " TEXT NULL," +
     * DataTableColumns.SAVEPOINT_TYPE + " TEXT NULL," +
     * DataTableColumns.SAVEPOINT_TIMESTAMP + " TEXT NOT NULL," +
     * DataTableColumns.SAVEPOINT_CREATOR + " TEXT NULL";
     */

    List<String> cols = getAdminColumns();

    String endSeq = ", ";
    for (int i = 0; i < cols.size(); ++i) {
      if (i == cols.size() - 1) {
        endSeq = "";
      }
      String colName = cols.get(i);
      //@formatter:off
      if (colName.equals(DataTableColumns.ID)
          || colName.equals(DataTableColumns.SYNC_STATE)
          || colName.equals(DataTableColumns.SAVEPOINT_TIMESTAMP)) {
        b.append(colName).append(" TEXT NOT NULL").append(endSeq);
      } else if (colName.equals(DataTableColumns.ROW_ETAG)
          || colName.equals(DataTableColumns.FILTER_TYPE)
          || colName.equals(DataTableColumns.FILTER_VALUE)
          || colName.equals(DataTableColumns.FORM_ID)
          || colName.equals(DataTableColumns.LOCALE)
          || colName.equals(DataTableColumns.SAVEPOINT_TYPE)
          || colName.equals(DataTableColumns.SAVEPOINT_CREATOR)) {
        b.append(colName).append(" TEXT NULL").append(endSeq);
      } else if (colName.equals(DataTableColumns.CONFLICT_TYPE)) {
        b.append(colName).append(" INTEGER NULL").append(endSeq);
      }
      //@formatter:on
    }
  }

  /**
   * Ensure that the kvs entry is valid.
   *
   * @param appName
   * @param tableId
   * @param kvs
   * @throws IllegalArgumentException
   */
  private void validateKVSEntry(String appName, String tableId, KeyValueStoreEntry kvs)
      throws IllegalArgumentException {

    if (kvs.tableId == null || kvs.tableId.trim().length() == 0) {
      throw new IllegalArgumentException("KVS entry has a null or empty tableId");
    }

    if (!kvs.tableId.equals(tableId)) {
      throw new IllegalArgumentException("KVS entry has a mismatched tableId");
    }

    if (kvs.partition == null || kvs.partition.trim().length() == 0) {
      throw new IllegalArgumentException("KVS entry has a null or empty partition");
    }

    if (kvs.aspect == null || kvs.aspect.trim().length() == 0) {
      throw new IllegalArgumentException("KVS entry has a null or empty aspect");
    }

    if (kvs.key == null || kvs.key.trim().length() == 0) {
      throw new IllegalArgumentException("KVS entry has a null or empty key");
    }

    // a null value will remove the entry from the KVS
    if (kvs.value != null && kvs.value.trim().length() != 0) {
      // validate the type....
      if (kvs.type == null || kvs.type.trim().length() == 0) {
        throw new IllegalArgumentException("KVS entry has a null or empty type");
      }

      // find subset matching the key...
      ArrayList<Object[]> kvsValueTypeRestrictions = keyToKnownKVSValueTypeRestrictions
          .get(kvs.key);

      if (kvsValueTypeRestrictions != null) {
        for (Object[] restriction : kvsValueTypeRestrictions) {
          if (kvs.partition.equals(restriction[1]) && kvs.key.equals(restriction[2])) {
            // see if the client specified an incorrect type
            if (!kvs.type.equals(restriction[0])) {
              String type = kvs.type;
              kvs.type = (String) restriction[0];

              // TODO: detect whether the value conforms to the specified type.
              enforceKVSValueType(kvs, ElementDataType.valueOf(kvs.type));

              WebLogger.getLogger(appName)
                  .w("validateKVSEntry", "Client Error: KVS value type reset from " + type +
                      " to " + restriction[0] +
                      " table: " + kvs.tableId +
                      " partition: " + restriction[1] +
                      " key: " + restriction[2]);
            }
          }
        }
      }
    } else {
      // makes later tests easier...
      kvs.value = null;
    }
  }

  private void enforceKVSValueType(KeyValueStoreEntry e, ElementDataType type) {
    e.type = type.name();
    if (e.value != null) {
      if (type == ElementDataType.integer) {
        // TODO: can add matcher if we want to
      } else if (type == ElementDataType.number) {
        // TODO: can add matcher if we want to
      } else if (type == ElementDataType.bool) {
        // TODO: can add matcher if we want to
      } else if (type == ElementDataType.string ||
          type == ElementDataType.rowpath || type == ElementDataType.configpath) {
        // anything goes here...
      } else if (type == ElementDataType.array) {
        // minimal test for valid representation
        if (!e.value.startsWith("[") || !e.value.endsWith("]")) {
          throw new IllegalArgumentException("array value type is not an array! " +
              "TableId: " + e.tableId + " Partition: " + e.partition + " Aspect: " + e.aspect +
              " Key: " + e.key);
        }
      } else if (type == ElementDataType.object) {
        // this could be any value type
        // TODO: test for any of the above values...
        if (e.value.startsWith("\"") && !e.value.endsWith("\"")) {
          throw new IllegalArgumentException("object value type is a malformed string! " +
              "TableId: " + e.tableId + " Partition: " + e.partition + " Aspect: " + e.aspect +
              " Key: " + e.key);
        }
        if (e.value.startsWith("[") && !e.value.endsWith("]")) {
          throw new IllegalArgumentException("object value type is a malformed array! " +
              "TableId: " + e.tableId + " Partition: " + e.partition + " Aspect: " + e.aspect +
              " Key: " + e.key);
        }
        if (e.value.startsWith("{") && !e.value.endsWith("}")) {
          throw new IllegalArgumentException("object value type is a malformed object! " +
              "TableId: " + e.tableId + " Partition: " + e.partition + " Aspect: " + e.aspect +
              " Key: " + e.key);
        }
      } else {
        // and who knows what goes here...
      }
    }
  }

  /**
   * REVISIT THESE TO ENFORCE SAFE UPDATES OF KVS database
   * *********************************************************************************************
   * *********************************************************************************************
   * *********************************************************************************************
   * *********************************************************************************************
   */

  /**
   * Insert or update a single table-level metadata KVS entry.
   * The tableId, partition, aspect and key cannot be null or empty strings.
   * If e.value is null or an empty string, the entry is deleted.
   *
   * @param db
   * @param e  a KeyValueStoreEntry. If e.value is null or an empty string, the entry is deleted.
   */
  public void replaceTableMetadata(OdkConnectionInterface db, KeyValueStoreEntry e) {
    validateKVSEntry(db.getAppName(), e.tableId, e);

    TreeMap<String,Object> values = new TreeMap<String,Object>();
    values.put(KeyValueStoreColumns.TABLE_ID, e.tableId);
    values.put(KeyValueStoreColumns.PARTITION, e.partition);
    values.put(KeyValueStoreColumns.ASPECT, e.aspect);
    values.put(KeyValueStoreColumns.KEY, e.key);
    values.put(KeyValueStoreColumns.VALUE_TYPE, e.type);
    values.put(KeyValueStoreColumns.VALUE, e.value);

    TreeMap<String, Object> metadataRev = new TreeMap<String, Object>();
    metadataRev.put(TableDefinitionsColumns.REV_ID, UUID.randomUUID().toString());

    boolean dbWithinTransaction = db.inTransaction();
    try {
      if (!dbWithinTransaction) {
        db.beginTransactionNonExclusive();
      }
      if (e.value == null || e.value.trim().length() == 0) {
        deleteTableMetadata(db, e.tableId, e.partition, e.aspect, e.key);
      } else {
        db.replaceOrThrow(DatabaseConstants.KEY_VALUE_STORE_ACTIVE_TABLE_NAME, null, values);
      }

      // Update the table definition table with a new revision ID, essentially telling all caches
      // of this table's metadata that they are dirty.
      db.update(DatabaseConstants.TABLE_DEFS_TABLE_NAME, metadataRev,
          K_TABLE_DEFS_TABLE_ID_EQUALS_PARAM, new Object[] {e.tableId});

      if (!dbWithinTransaction) {
        db.setTransactionSuccessful();
      }
    } finally {
      if (!dbWithinTransaction) {
        db.endTransaction();
      }
    }
  }

  /**
   * Insert or update a list of table-level metadata KVS entries. If clear is
   * true, then delete the existing set of values for this tableId before
   * inserting the new values.
   *
   * @param db
   * @param tableId
   * @param metadata a List<KeyValueStoreEntry>
   * @param clear    if true then delete the existing set of values for this tableId
   *                 before inserting the new ones.
   */
  public void replaceTableMetadata(OdkConnectionInterface db, String tableId,
      List<KeyValueStoreEntry> metadata, boolean clear) {

    boolean dbWithinTransaction = db.inTransaction();
    try {
      if (!dbWithinTransaction) {
        db.beginTransactionNonExclusive();
      }

      if (clear) {
        db.delete(DatabaseConstants.KEY_VALUE_STORE_ACTIVE_TABLE_NAME,
            K_KVS_TABLE_ID_EQUALS_PARAM, new Object[] { tableId });
      }

      for (KeyValueStoreEntry e : metadata) {
        replaceTableMetadata(db, e);
      }

      if (!dbWithinTransaction) {
        db.setTransactionSuccessful();
      }
    } finally {
      if (!dbWithinTransaction) {
        db.endTransaction();
      }
    }
  }

  public void replaceTableMetadataSubList(OdkConnectionInterface db, String tableId,
      String partition, String aspect, List<KeyValueStoreEntry> metadata) {

    StringBuilder b = new StringBuilder();
    ArrayList<Object> whereArgsList = new ArrayList<Object>();

    if (tableId == null || tableId.trim().length() == 0) {
      throw new IllegalArgumentException("tableId cannot be null or an empty string");
    }
    b.append(K_KVS_TABLE_ID_EQUALS_PARAM);
    whereArgsList.add(tableId);
    if (partition != null) {
      b.append(S_AND).append(K_KVS_PARTITION_EQUALS_PARAM);
      whereArgsList.add(partition);
    }
    if (aspect != null) {
      b.append(S_AND).append(K_KVS_ASPECT_EQUALS_PARAM);
      whereArgsList.add(aspect);
    }
    String whereClause = b.toString();
    Object[] whereArgs = whereArgsList.toArray(new Object[whereArgsList.size()]);

    boolean dbWithinTransaction = db.inTransaction();
    try {
      if (!dbWithinTransaction) {
        db.beginTransactionNonExclusive();
      }

      db.delete(DatabaseConstants.KEY_VALUE_STORE_ACTIVE_TABLE_NAME, whereClause, whereArgs);

      for (KeyValueStoreEntry e : metadata) {
        replaceTableMetadata(db, e);
      }

      if (!dbWithinTransaction) {
        db.setTransactionSuccessful();
      }
    } finally {
      if (!dbWithinTransaction) {
        db.endTransaction();
      }
    }
  }

  /**
   * The deletion filter includes all non-null arguments. If all arguments
   * (except the db) are null, then all properties are removed.
   *
   * @param db
   * @param tableId
   * @param partition
   * @param aspect
   * @param key
   */
  public void deleteTableMetadata(OdkConnectionInterface db, String tableId, String partition,
      String aspect, String key) {

    StringBuilder b = new StringBuilder();
    ArrayList<String> selArgs = new ArrayList<String>();
    if (tableId != null) {
      b.append(K_KVS_TABLE_ID_EQUALS_PARAM);
      selArgs.add(tableId);
    }
    if (partition != null) {
      if (b.length() != 0) {
        b.append(S_AND);
      }
      b.append(K_KVS_PARTITION_EQUALS_PARAM);
      selArgs.add(partition);
    }
    if (aspect != null) {
      if (b.length() != 0) {
        b.append(S_AND);
      }
      b.append(K_KVS_ASPECT_EQUALS_PARAM);
      selArgs.add(aspect);
    }
    if (key != null) {
      if (b.length() != 0) {
        b.append(S_AND);
      }
      b.append(K_KVS_KEY_EQUALS_PARAM);
      selArgs.add(key);
    }

    boolean dbWithinTransaction = db.inTransaction();
    try {
      if (!dbWithinTransaction) {
        db.beginTransactionNonExclusive();
      }

      db.delete(DatabaseConstants.KEY_VALUE_STORE_ACTIVE_TABLE_NAME, b.toString(),
          selArgs.toArray(new String[selArgs.size()]));

      if (!dbWithinTransaction) {
        db.setTransactionSuccessful();
      }
    } finally {
      if (!dbWithinTransaction) {
        db.endTransaction();
      }
    }
  }

  /**
   * Filters results by all non-null field values.
   *
   * @param db
   * @param tableId
   * @param partition
   * @param aspect
   * @param key
   * @return
   */
<<<<<<< HEAD
  public ArrayList<KeyValueStoreEntry> getTableMetadata(OdkConnectionInterface db, String tableId,
=======
  public TableMetaDataEntries getDBTableMetadata(OdkConnectionInterface db, String tableId,
>>>>>>> eb320a74
      String partition, String aspect, String key) {

    TableMetaDataEntries metadata = new TableMetaDataEntries(tableId,
        getTableDefinitionRevId(db, tableId));

    Cursor c = null;
    try {
      StringBuilder b = new StringBuilder();
      ArrayList<String> selArgs = new ArrayList<String>();
      if (tableId != null) {
        b.append(K_KVS_TABLE_ID_EQUALS_PARAM);
        selArgs.add(tableId);
      }
      if (partition != null) {
        if (b.length() != 0) {
          b.append(S_AND);
        }
        b.append(K_KVS_PARTITION_EQUALS_PARAM);
        selArgs.add(partition);
      }
      if (aspect != null) {
        if (b.length() != 0) {
          b.append(S_AND);
        }
        b.append(K_KVS_ASPECT_EQUALS_PARAM);
        selArgs.add(aspect);
      }
      if (key != null) {
        if (b.length() != 0) {
          b.append(S_AND);
        }
        b.append(K_KVS_KEY_EQUALS_PARAM);
        selArgs.add(key);
      }

      c = db.query(DatabaseConstants.KEY_VALUE_STORE_ACTIVE_TABLE_NAME, null, b.toString(),
          selArgs.toArray(new String[selArgs.size()]), null, null, null, null);
      if (c.moveToFirst()) {
        int idxTableId = c.getColumnIndex(KeyValueStoreColumns.TABLE_ID);
        int idxPartition = c.getColumnIndex(KeyValueStoreColumns.PARTITION);
        int idxAspect = c.getColumnIndex(KeyValueStoreColumns.ASPECT);
        int idxKey = c.getColumnIndex(KeyValueStoreColumns.KEY);
        int idxType = c.getColumnIndex(KeyValueStoreColumns.VALUE_TYPE);
        int idxValue = c.getColumnIndex(KeyValueStoreColumns.VALUE);

        do {
          KeyValueStoreEntry e = new KeyValueStoreEntry();
          e.tableId = c.getString(idxTableId);
          e.partition = c.getString(idxPartition);
          e.aspect = c.getString(idxAspect);
          e.key = c.getString(idxKey);
          e.type = c.getString(idxType);
          e.value = c.getString(idxValue);
          metadata.addEntry(e);
        } while (c.moveToNext());
      }
    } finally {
      if (c != null && !c.isClosed()) {
        c.close();
      }
    }
    return metadata;
  }

  /**
   * Clean up the KVS row data types. This simplifies the migration process by
   * enforcing the proper data types regardless of what the values are in the
   * imported CSV files.
   *
   * @param db
   * @param tableId
   */
  public void enforceTypesTableMetadata(OdkConnectionInterface db, String tableId) {

    boolean dbWithinTransaction = db.inTransaction();
    try {
      if (!dbWithinTransaction) {
        db.beginTransactionNonExclusive();
      }

      StringBuilder b = new StringBuilder();
      b.setLength(0);
      //@formatter:off
      b.append("UPDATE ").append(DatabaseConstants.KEY_VALUE_STORE_ACTIVE_TABLE_NAME)
          .append(" SET ").append(KeyValueStoreColumns.VALUE_TYPE).append(S_EQUALS_PARAM)
          .append(K_WHERE)
          .append(K_KVS_PARTITION_EQUALS_PARAM).append(S_AND)
          .append(K_KVS_KEY_EQUALS_PARAM);
      //@formatter:on

      String sql = b.toString();

      for (Object[] fields : knownKVSValueTypeRestrictions) {
        db.execSQL(sql, fields);
      }

      if (!dbWithinTransaction) {
        db.setTransactionSuccessful();
      }
    } finally {
      if (!dbWithinTransaction) {
        db.endTransaction();
      }
    }
  }

  /*
   * Create a user defined database table metadata - table definiton and KVS
   * values
   */
  private void createTableMetadata(OdkConnectionInterface db, String tableId) {
    if (tableId == null || tableId.length() <= 0) {
      throw new IllegalArgumentException(t + ": application name and table name must be specified");
    }

    // Add the table id into table definitions
    TreeMap<String,Object> cvTableDef = new TreeMap<String,Object>();
    cvTableDef.put(TableDefinitionsColumns.TABLE_ID, tableId);
    cvTableDef.put(TableDefinitionsColumns.REV_ID, UUID.randomUUID().toString());
    cvTableDef.put(TableDefinitionsColumns.SCHEMA_ETAG, null);
    cvTableDef.put(TableDefinitionsColumns.LAST_DATA_ETAG, null);
    cvTableDef.put(TableDefinitionsColumns.LAST_SYNC_TIME, -1);

    db.replaceOrThrow(DatabaseConstants.TABLE_DEFS_TABLE_NAME, null, cvTableDef);
  }

  /*
   * Create a user defined database table metadata - table definiton and KVS
   * values
   *
   * @param db
   * @param tableId
   * @param orderedDefs
   */
  private void createTableWithColumns(OdkConnectionInterface db, String tableId,
      OrderedColumns orderedDefs, boolean isSynchronized) {

    if (tableId == null || tableId.length() <= 0) {
      throw new IllegalArgumentException(t + ": application name and table name must be specified");
    }

    StringBuilder createTableCmdWithCols = new StringBuilder();
    createTableCmdWithCols.append("CREATE TABLE IF NOT EXISTS ").append(tableId).append(" (");

    if (isSynchronized) {
      addMetadataFieldsToTableCreationStatement(createTableCmdWithCols);
    }

    boolean first = true;
    for (ColumnDefinition column : orderedDefs.getColumnDefinitions()) {
      if (!column.isUnitOfRetention()) {
        continue;
      }
      ElementType elementType = column.getType();

      ElementDataType dataType = elementType.getDataType();
      String dbType;
      if (dataType == ElementDataType.array) {
        dbType = "TEXT";
      } else if (dataType == ElementDataType.bool) {
        dbType = "INTEGER";
      } else if (dataType == ElementDataType.configpath) {
        dbType = "TEXT";
      } else if (dataType == ElementDataType.integer) {
        dbType = "INTEGER";
      } else if (dataType == ElementDataType.number) {
        dbType = "REAL";
      } else if (dataType == ElementDataType.object) {
        dbType = "TEXT";
      } else if (dataType == ElementDataType.rowpath) {
        dbType = "TEXT";
      } else if (dataType == ElementDataType.string) {
        dbType = "TEXT";
      } else {
        throw new IllegalStateException("unexpected ElementDataType: " + dataType.name());
      }

      if (!first || isSynchronized) {
        createTableCmdWithCols.append(", ");
      }

      createTableCmdWithCols.append(column.getElementKey()).append(" ").append(dbType)
          .append(" NULL");
      first = false;
    }

    createTableCmdWithCols.append(");");

    db.execSQL(createTableCmdWithCols.toString(), null);

    if (isSynchronized) {
      // Create the metadata for the table - table def and KVS
      createTableMetadata(db, tableId);

      // Now need to call the function to write out all the column values
      for (ColumnDefinition column : orderedDefs.getColumnDefinitions()) {
        createNewColumnMetadata(db, tableId, column);
      }
    }
  }

  /*
   * Create a new column metadata in the database - add column values to KVS and
   * column definitions
   */
  private void createNewColumnMetadata(OdkConnectionInterface db, String tableId,
      ColumnDefinition column) {
    String colName = column.getElementKey();

    // Create column definition
    TreeMap<String,Object> cvColDefVal = new TreeMap<String,Object>();
    cvColDefVal.put(ColumnDefinitionsColumns.TABLE_ID, tableId);
    cvColDefVal.put(ColumnDefinitionsColumns.ELEMENT_KEY, colName);
    cvColDefVal.put(ColumnDefinitionsColumns.ELEMENT_NAME, column.getElementName());
    cvColDefVal.put(ColumnDefinitionsColumns.ELEMENT_TYPE, column.getElementType());
    cvColDefVal
        .put(ColumnDefinitionsColumns.LIST_CHILD_ELEMENT_KEYS, column.getListChildElementKeys());

    // Now add this data into the database
    db.replaceOrThrow(DatabaseConstants.COLUMN_DEFINITIONS_TABLE_NAME, null, cvColDefVal);
  }

  /**
   * Verifies that the schema the client has matches that of the given tableId.
   *
   * @param db
   * @param tableId
   * @param orderedDefs
   */
  private void verifyTableSchema(OdkConnectionInterface db, String tableId,
      OrderedColumns orderedDefs) {
    // confirm that the column definitions are unchanged...
    OrderedColumns existingDefns = getUserDefinedColumns(db, tableId);
    if (existingDefns.getColumnDefinitions().size() != orderedDefs.getColumnDefinitions().size()) {
      throw new IllegalStateException(
          "Unexpectedly found tableId with different column definitions that already exists!");
    }
    for (ColumnDefinition ci : orderedDefs.getColumnDefinitions()) {
      ColumnDefinition existingDefn;
      try {
        existingDefn = existingDefns.find(ci.getElementKey());
      } catch (IllegalArgumentException e) {
        throw new IllegalStateException(
            "Unexpectedly failed to match elementKey: " + ci.getElementKey());
      }
      if (!existingDefn.getElementName().equals(ci.getElementName())) {
        throw new IllegalStateException(
            "Unexpected mis-match of elementName for elementKey: " + ci.getElementKey());
      }
      List<ColumnDefinition> refList = existingDefn.getChildren();
      List<ColumnDefinition> ciList = ci.getChildren();
      if (refList.size() != ciList.size()) {
        throw new IllegalStateException(
            "Unexpected mis-match of listOfStringElementKeys for elementKey: " + ci
                .getElementKey());
      }
      for (int i = 0; i < ciList.size(); ++i) {
        if (!refList.contains(ciList.get(i))) {
          throw new IllegalStateException(
              "Unexpected mis-match of listOfStringElementKeys[" + i + "] for elementKey: " + ci
                  .getElementKey());
        }
      }
      ElementType type = ci.getType();
      ElementType existingType = existingDefn.getType();
      if (!existingType.equals(type)) {
        throw new IllegalStateException(
            "Unexpected mis-match of elementType for elementKey: " + ci.getElementKey());
      }
    }
  }

  /**
   * Compute the app-global choiceListId for this choiceListJSON
   * and register the tuple of (choiceListId, choiceListJSON).
   * Return choiceListId.
   *
   * @param db
   * @param choiceListJSON -- the actual JSON choice list text.
   * @return choiceListId -- the unique code mapping to the choiceListJSON
   */
  public String setChoiceList(OdkConnectionInterface db, String choiceListJSON) {
    ChoiceListUtils utils = new ChoiceListUtils();
    boolean dbWithinTransaction = db.inTransaction();
    boolean success = false;
    try {
      if (!dbWithinTransaction) {
        db.beginTransactionNonExclusive();
      }
      if (choiceListJSON == null || choiceListJSON.trim().length() == 0) {
        return null;
      }

      String choiceListId = ODKFileUtils.getNakedMd5Hash(db.getAppName(), choiceListJSON);

      utils.setChoiceList(db, choiceListId, choiceListJSON);

      if (!dbWithinTransaction) {
        db.setTransactionSuccessful();
      }
      success = true;
      return choiceListId;
    } finally {
      if (!dbWithinTransaction) {
        db.endTransaction();
      }
      if (success == false) {

        WebLogger.getLogger(db.getAppName())
            .e(t, "setChoiceList: Error while updating choiceList entry " + choiceListJSON);
      }
    }
  }

  /**
   * Return the choice list JSON corresponding to the choiceListId
   *
   * @param db
   * @param choiceListId -- the md5 hash of the choiceListJSON
   * @return choiceListJSON -- the actual JSON choice list text.
   */
  public String getChoiceList(OdkConnectionInterface db, String choiceListId) {
    ChoiceListUtils utils = new ChoiceListUtils();

    if (choiceListId == null || choiceListId.trim().length() == 0) {
      return null;
    }
    return utils.getChoiceList(db, choiceListId);
  }

  /**
   * If the tableId is not recorded in the TableDefinition metadata table, then
   * create the tableId with the indicated columns. This will synthesize
   * reasonable metadata KVS entries for table.
   * <p/>
   * If the tableId is present, then this is a no-op.
   *
   * @param db
   * @param tableId
   * @param columns
   * @return the ArrayList<ColumnDefinition> of the user columns in the table.
   */
  public OrderedColumns createOrOpenTableWithColumns(OdkConnectionInterface db,
      String tableId, List<Column> columns) {
    boolean dbWithinTransaction = db.inTransaction();
    boolean success = false;

    OrderedColumns orderedDefs = new OrderedColumns(db.getAppName(), tableId, columns);
    try {
      if (!dbWithinTransaction) {
        db.beginTransactionNonExclusive();
      }
      if (!hasTableId(db, tableId)) {
        createTableWithColumns(db, tableId, orderedDefs, true);
      } else {
        verifyTableSchema(db, tableId, orderedDefs);
      }

      if (!dbWithinTransaction) {
        db.setTransactionSuccessful();
      }
      success = true;
      return orderedDefs;
    } finally {
      if (!dbWithinTransaction) {
        db.endTransaction();
      }
      if (success == false) {

        // Get the names of the columns
        StringBuilder colNames = new StringBuilder();
        if (columns != null) {
          for (Column column : columns) {
            colNames.append(" ").append(column.getElementKey()).append(",");
          }
          if (colNames != null && colNames.length() > 0) {
            colNames.deleteCharAt(colNames.length() - 1);
            WebLogger.getLogger(db.getAppName()).e(t,
                "createOrOpenTableWithColumns: Error while adding table " + tableId
                    + " with columns:" + colNames.toString());
          }
        } else {
          WebLogger.getLogger(db.getAppName()).e(t,
              "createOrOpenTableWithColumns: Error while adding table " + tableId
                  + " with columns: null");
        }
      }
    }
  }

  /**
   * If the tableId is not recorded in the TableDefinition metadata table, then
   * create the tableId with the indicated columns. This will synthesize
   * reasonable metadata KVS entries for table.
   * <p/>
   * If the tableId is present, then this is a no-op.
   *
   * @param db
   * @param tableId
   * @param columns
   * @return the ArrayList<ColumnDefinition> of the user columns in the table.
   */
  public OrderedColumns createOrOpenTableWithColumnsAndProperties(OdkConnectionInterface db,
      String tableId, List<Column> columns, List<KeyValueStoreEntry> metaData,
      boolean clear) throws JsonProcessingException {
    boolean dbWithinTransaction = db.inTransaction();
    boolean success = false;

    OrderedColumns orderedDefs = new OrderedColumns(db.getAppName(), tableId, columns);

    try {
      if (!dbWithinTransaction) {
        db.beginTransactionNonExclusive();
      }
      boolean created = false;
      if (!hasTableId(db, tableId)) {
        createTableWithColumns(db, tableId, orderedDefs, true);
        created = true;
      } else {
        // confirm that the column definitions are unchanged...
        verifyTableSchema(db, tableId, orderedDefs);
      }

      replaceTableMetadata(db, tableId, metaData, (clear || created));
      enforceTypesTableMetadata(db, tableId);

      if (!dbWithinTransaction) {
        db.setTransactionSuccessful();
      }
      success = true;
      return orderedDefs;
    } finally {
      if (!dbWithinTransaction) {
        db.endTransaction();
      }
      if (success == false) {

        // Get the names of the columns
        StringBuilder colNames = new StringBuilder();
        if (columns != null) {
          for (Column column : columns) {
            colNames.append(" ").append(column.getElementKey()).append(",");
          }
          if (colNames != null && colNames.length() > 0) {
            colNames.deleteCharAt(colNames.length() - 1);
            WebLogger.getLogger(db.getAppName()).e(t,
                "createOrOpenTableWithColumnsAndProperties: Error while adding table " + tableId
                    + " with columns:" + colNames.toString());
          }
        } else {
          WebLogger.getLogger(db.getAppName()).e(t,
              "createOrOpenTableWithColumnsAndProperties: Error while adding table " + tableId
                  + " with columns: null");
        }
      }
    }
  }

  /***********************************************************************************************
   * REVISIT THESE TO ENFORCE SAFE UPDATES OF KVS database
   * *********************************************************************************************
   * *********************************************************************************************
   * *********************************************************************************************
   * *********************************************************************************************
   */

  /**
   * SYNC only
   * <p/>
   * Call this when the schema on the server has changed w.r.t. the schema on
   * the device. In this case, we do not know whether the rows on the device
   * match those on the server.
   * <p/>
   * <ul>
   * <li>Reset all 'in_conflict' rows to their original local state (changed or
   * deleted).</li>
   * <li>Leave all 'deleted' rows in 'deleted' state.</li>
   * <li>Leave all 'changed' rows in 'changed' state.</li>
   * <li>Reset all 'synced' rows to 'new_row' to ensure they are sync'd to the
   * server.</li>
   * <li>Reset all 'synced_pending_files' rows to 'new_row' to ensure they are
   * sync'd to the server.</li>
   * </ul>
   *
   * @param db
   * @param tableId
   */
  public void changeDataRowsToNewRowState(OdkConnectionInterface db, String tableId) {

    StringBuilder b = new StringBuilder();

    // remove server conflicting rows
    b.setLength(0);
    b.append("DELETE FROM ").append(tableId).append(K_WHERE)
        .append(DataTableColumns.SYNC_STATE).append(S_EQUALS_PARAM).append(S_AND)
        .append(DataTableColumns.CONFLICT_TYPE).append(" IN (?, ?)");

    String sqlConflictingServer = b.toString();
    //@formatter:off
    String argsConflictingServer[] = {
        SyncState.in_conflict.name(),
        Integer.toString(ConflictType.SERVER_DELETED_OLD_VALUES),
        Integer.toString(ConflictType.SERVER_UPDATED_UPDATED_VALUES)
      };
    //@formatter:on

    // update local delete conflicts to deletes
    b.setLength(0);
    //@formatter:off
    b.append("UPDATE ").append(tableId).append(" SET ")
      .append(DataTableColumns.SYNC_STATE).append(S_EQUALS_PARAM).append(", ")
      .append(DataTableColumns.CONFLICT_TYPE).append(" = null").append(K_WHERE)
      .append(DataTableColumns.CONFLICT_TYPE).append(S_EQUALS_PARAM);
    //@formatter:on

    String sqlConflictingLocalDeleting = b.toString();
    //@formatter:off
    String argsConflictingLocalDeleting[] = {
        SyncState.deleted.name(),
        Integer.toString(ConflictType.LOCAL_DELETED_OLD_VALUES)
      };
    //@formatter:on

    // update local update conflicts to updates
    String sqlConflictingLocalUpdating = sqlConflictingLocalDeleting;
    //@formatter:off
    String argsConflictingLocalUpdating[] = {
        SyncState.changed.name(),
        Integer.toString(ConflictType.LOCAL_UPDATED_UPDATED_VALUES)
      };
    //@formatter:on

    // reset all 'rest' rows to 'insert'
    b.setLength(0);
    //@formatter:off
    b.append("UPDATE ").append(tableId).append(" SET ")
      .append(DataTableColumns.SYNC_STATE).append(S_EQUALS_PARAM).append(K_WHERE)
      .append(DataTableColumns.SYNC_STATE).append(S_EQUALS_PARAM);
    //@formatter:on

    String sqlRest = b.toString();
    //@formatter:off
    String argsRest[] = {
        SyncState.new_row.name(),
        SyncState.synced.name()
      };
    //@formatter:on

    String sqlRestPendingFiles = sqlRest;
    //@formatter:off
    String argsRestPendingFiles[] = {
        SyncState.new_row.name(),
        SyncState.synced_pending_files.name()
      };
    //@formatter:on

    boolean dbWithinTransaction = db.inTransaction();
    try {
      if (!dbWithinTransaction) {
        db.beginTransactionNonExclusive();
      }

      db.execSQL(sqlConflictingServer, argsConflictingServer);
      db.execSQL(sqlConflictingLocalDeleting, argsConflictingLocalDeleting);
      db.execSQL(sqlConflictingLocalUpdating, argsConflictingLocalUpdating);
      db.execSQL(sqlRest, argsRest);
      db.execSQL(sqlRestPendingFiles, argsRestPendingFiles);

      if (!dbWithinTransaction) {
        db.setTransactionSuccessful();
      }
    } finally {
      if (!dbWithinTransaction) {
        db.endTransaction();
      }
    }
  }

  /**
   * SYNC
   * <p/>
   * Clean up this table and set the dataETag to null.
   * <p/>
   * changeDataRowsToNewRowState(sc.getAppName(), db, tableId);
   * <p/>
   * we need to clear out the dataETag so
   * that we will pull all server changes and sync our properties.
   * <p/>
   * updateTableETags(sc.getAppName(), db, tableId, null, null);
   * <p/>
   * Although the server does not recognize this tableId, we can
   * keep our record of the ETags for the table-level files and
   * manifest. These may enable us to short-circuit the restoration
   * of the table-level files should another client be simultaneously
   * trying to restore those files to the server.
   * <p/>
   * However, we do need to delete all the instance-level files,
   * as these are tied to the schemaETag we hold, and that is now
   * invalid.
   * <p/>
   * if the local table ever had any server sync information for this
   * host then clear it. If the user changed the server URL, we have
   * already cleared this information.
   * <p/>
   * Clearing it here handles the case where an admin deleted the
   * table on the server and we are now re-pushing that table to
   * the server.
   * <p/>
   * We do not know whether the rows on the device match those on the server.
   * We will find out later, in the course of the sync.
   * <p/>
   * if (tableInstanceFilesUri != null) {
   * deleteAllSyncETagsUnderServer(sc.getAppName(), db, tableInstanceFilesUri);
   * }
   *
   * @param db
   * @param tableId
   * @param tableInstanceFilesUri
   * @parma schemaETag
   */
  public void serverTableSchemaETagChanged(OdkConnectionInterface db, String tableId,
      String schemaETag, String tableInstanceFilesUri) {

    boolean dbWithinTransaction = db.inTransaction();
    try {
      if (!dbWithinTransaction) {
        db.beginTransactionNonExclusive();
      }

      changeDataRowsToNewRowState(db, tableId);

      privilegedUpdateTableETags(db, tableId, schemaETag, null);

      if (tableInstanceFilesUri != null) {
        SyncETagsUtils seu = new SyncETagsUtils();
        seu.deleteAllSyncETagsUnderServer(db, tableInstanceFilesUri);
      }

      if (!dbWithinTransaction) {
        db.setTransactionSuccessful();
      }
    } finally {
      if (!dbWithinTransaction) {
        db.endTransaction();
      }
    }
  }

  /**
   * Deletes the server conflict row (if any) for this rowId in this tableId.
   *
   * @param db
   * @param tableId
   * @param rowId
   */
  private void deleteServerConflictRowWithId(OdkConnectionInterface db, String tableId,
      String rowId) {
    // delete the old server-values in_conflict row if it exists
    StringBuilder b = new StringBuilder();
    b.append(K_DATATABLE_ID_EQUALS_PARAM).append(S_AND)
        .append(DataTableColumns.SYNC_STATE).append(S_EQUALS_PARAM).append(S_AND)
        .append(DataTableColumns.CONFLICT_TYPE).append(" IN ( ?, ? )");
    Object[] whereArgs = { rowId, SyncState.in_conflict.name(),
        String.valueOf(ConflictType.SERVER_DELETED_OLD_VALUES),
        String.valueOf(ConflictType.SERVER_UPDATED_UPDATED_VALUES) };

    boolean dbWithinTransaction = db.inTransaction();
    try {
      if (!dbWithinTransaction) {
        db.beginTransactionNonExclusive();
      }

      db.delete(tableId, b.toString(), whereArgs);

      if (!dbWithinTransaction) {
        db.setTransactionSuccessful();
      }
    } finally {
      if (!dbWithinTransaction) {
        db.endTransaction();
      }
    }
  }

  /**
   * Delete any prior server conflict row.
   * Move the local row into the indicated local conflict state.
   * Insert a server row with the values specified in the cvValues array.
   *
   * @param db
   * @param tableId
   * @param orderedColumns
   * @param serverValues
   * @param rowId
   * @param localRowConflictType
   * @param activeUser
   * @param locale
   */
  public void privilegedPlaceRowIntoConflictWithId(OdkConnectionInterface db, String tableId,
      OrderedColumns orderedColumns, ContentValues serverValues, String rowId,
      int localRowConflictType,
      String activeUser, String locale) {

    // The rolesList of the activeUser does not impact the execution of this action.
    boolean dbWithinTransaction = db.inTransaction();
    try {
      if (!dbWithinTransaction) {
        db.beginTransactionNonExclusive();
      }

      this.deleteServerConflictRowWithId(db, tableId, rowId);
      this.placeRowIntoConflict(db, tableId, rowId, localRowConflictType);
      this.privilegedInsertRowWithId(db, tableId, orderedColumns, serverValues,
          rowId, activeUser, locale, false);

      if (!dbWithinTransaction) {
        db.setTransactionSuccessful();
      }
    } finally {
      if (!dbWithinTransaction) {
        db.endTransaction();
      }
    }
  }

  /**
   * Change the conflictType for the given row from null (not in conflict) to
   * the specified one.
   *
   * @param db
   * @param tableId
   * @param rowId
   * @param conflictType expected to be one of ConflictType.LOCAL_DELETED_OLD_VALUES (0) or
   *                     ConflictType.LOCAL_UPDATED_UPDATED_VALUES (1)
   */
  private void placeRowIntoConflict(OdkConnectionInterface db, String tableId, String rowId,
      int conflictType) {

    StringBuilder b = new StringBuilder();
    b.append(K_DATATABLE_ID_EQUALS_PARAM).append(S_AND)
        .append(DataTableColumns.CONFLICT_TYPE).append(S_IS_NULL);
    Object[] whereArgs = { rowId };

    TreeMap<String,Object> cv = new TreeMap<String,Object>();
    cv.put(DataTableColumns.SYNC_STATE, SyncState.in_conflict.name());
    cv.put(DataTableColumns.CONFLICT_TYPE, conflictType);

    boolean dbWithinTransaction = db.inTransaction();
    try {
      if (!dbWithinTransaction) {
        db.beginTransactionNonExclusive();
      }

      db.update(tableId, cv, b.toString(), whereArgs);

      if (!dbWithinTransaction) {
        db.setTransactionSuccessful();
      }
    } finally {
      if (!dbWithinTransaction) {
        db.endTransaction();
      }
    }
  }

  /**
   * Changes the conflictType for the given row from the specified one to null
   * and set the sync state of this row to the indicated value. In general, you
   * should first update the local conflict record with its new values, then
   * call deleteServerConflictRowWithId(...) and then call this method.
   *
   * @param db
   * @param tableId
   * @param rowId
   * @param syncState
   * @param conflictType
   */
  public void restoreRowFromConflict(OdkConnectionInterface db, String tableId, String rowId,
      SyncState syncState, Integer conflictType) {

    // TODO: is roleList applicable here?

    StringBuilder b = new StringBuilder();
    Object[] whereArgs;

    if (conflictType == null) {
      b.append(K_DATATABLE_ID_EQUALS_PARAM).append(S_AND)
          .append(DataTableColumns.CONFLICT_TYPE).append(S_IS_NULL);
      whereArgs = new Object[] { rowId };
    } else {
      b.append(K_DATATABLE_ID_EQUALS_PARAM).append(S_AND)
          .append(DataTableColumns.CONFLICT_TYPE).append(S_EQUALS_PARAM);
      whereArgs = new Object[] { rowId, conflictType };
    }

    TreeMap<String,Object> cv = new TreeMap<String,Object>();
    cv.put(DataTableColumns.CONFLICT_TYPE, null);
    cv.put(DataTableColumns.SYNC_STATE, syncState.name());
    boolean dbWithinTransaction = db.inTransaction();
    try {
      if (!dbWithinTransaction) {
        db.beginTransactionNonExclusive();
      }

      db.update(tableId, cv, b.toString(), whereArgs);

      if (!dbWithinTransaction) {
        db.setTransactionSuccessful();
      }
    } finally {
      if (!dbWithinTransaction) {
        db.endTransaction();
      }
    }
  }

  /**
   * @param db
   * @param tableId
   * @param rowId
   * @return the sync state of the row (see {@link SyncState}), or null if the
   * row does not exist.  Rows are required to have non-null sync states.
   * @throws IllegalStateException if the row has a null sync state or has
   *                               2+ conflicts or checkpoints and
   *                               those do not have matching sync states!
   */
  public SyncState getSyncState(OdkConnectionInterface db, String tableId,
      String rowId) throws IllegalStateException {
    Cursor c = null;
    try {
      c = db.query(tableId, new String[] { DataTableColumns.SYNC_STATE },
          K_DATATABLE_ID_EQUALS_PARAM, new Object[] { rowId }, null, null, null, null);

      if (c.moveToFirst()) {
        int syncStateIndex = c.getColumnIndex(DataTableColumns.SYNC_STATE);
        if (c.isNull(syncStateIndex)) {
          throw new IllegalStateException(t + ": row had a null sync state!");
        }
        String val = CursorUtils.getIndexAsString(c, syncStateIndex);
        while (c.moveToNext()) {
          if (c.isNull(syncStateIndex)) {
            throw new IllegalStateException(t + ": row had a null sync state!");
          }
          String otherVal = CursorUtils.getIndexAsString(c, syncStateIndex);
          if (!val.equals(otherVal)) {
            throw new IllegalStateException(t + ": row with 2+ conflicts or checkpoints does "
                + "not have matching sync states!");
          }
        }
        return SyncState.valueOf(val);
      }
      return null;
    } finally {
      if (c != null && !c.isClosed()) {
        c.close();
      }
    }
  }

  /**
   * Delete the specified rowId in this tableId. Deletion respects sync
   * semantics. If the row is in the SyncState.new_row state, then the row and
   * its associated file attachments are immediately deleted. Otherwise, the row
   * is placed into the SyncState.deleted state and will be retained until the
   * device can delete the record on the server.
   * <p/>
   * If you need to immediately delete a record that would otherwise sync to the
   * server, call updateRowETagAndSyncState(...) to set the row to
   * SyncState.new_row, and then call this method and it will be immediately
   * deleted (in this case, unless the record on the server was already deleted,
   * it will remain and not be deleted during any subsequent synchronizations).
   *
   * @param db
   * @param tableId
   * @param rowId
   * @param activeUser
   * @param rolesList
   * @throws ActionNotAuthorizedException
   */
  public void deleteRowWithId(OdkConnectionInterface db, String tableId,
      String rowId, String activeUser, String rolesList) throws ActionNotAuthorizedException {

    // TODO: rolesList of user may impact whether we can delete the record.
    // Particularly with sync'd records, is there anything special to do here?
    // consider sync path vs. tools path.
    // I.e., if the user is super-user or higher, we should take local FilterScope.
    // otherwise, we should take server FilterScope. Or should we allow user to select
    // which to take?

    boolean shouldPhysicallyDelete = false;

    boolean dbWithinTransaction = db.inTransaction();
    try {
      if (!dbWithinTransaction) {
        db.beginTransactionNonExclusive();
      }

      Object[] whereArgs = new Object[] { rowId };
      String whereClause = K_DATATABLE_ID_EQUALS_PARAM;

      // first need to test whether we can delete all the rows under this rowId.
      // If we can't, then throw an access violation
      Cursor c = null;
      try {
        c = db.query(tableId,
            new String[] { DataTableColumns.SYNC_STATE, DataTableColumns.FILTER_TYPE,
                DataTableColumns.FILTER_VALUE }, whereClause, whereArgs, null, null,
                DataTableColumns.SAVEPOINT_TIMESTAMP + " ASC", null);
        boolean hasFirst = c.moveToFirst();

        int idxSyncState = c.getColumnIndex(DataTableColumns.SYNC_STATE);
        int idxFilterType = c.getColumnIndex(DataTableColumns.FILTER_TYPE);
        int idxFilterValue = c.getColumnIndex(DataTableColumns.FILTER_VALUE);

        List<String> rolesArray = getRolesArray(rolesList);

        TableSecuritySettings tss = getTableSecuritySettings(db, tableId);

        if ( hasFirst ) {
          do {
            // verify each row
            String priorSyncState = c.getString(idxSyncState);
            String priorFilterType = c.isNull(idxFilterType) ? null : c.getString(idxFilterType);
            String priorFilterValue = c.isNull(idxFilterValue) ? null : c.getString(idxFilterValue);

            tss.allowRowChange(activeUser, rolesArray, priorSyncState, priorFilterType,
                priorFilterValue, RowChange.DELETE_ROW);

          } while (c.moveToNext());
        }

      } finally {
        if (c != null && !c.isClosed()) {
          c.close();
        }
        c = null;
      }

      // delete any checkpoints
      whereClause = K_DATATABLE_ID_EQUALS_PARAM + S_AND + DataTableColumns.SAVEPOINT_TYPE + S_IS_NULL;
      db.delete(tableId, whereClause, whereArgs);

      // this will return null if there are no rows.
      SyncState syncState = getSyncState(db, tableId, rowId);

      if (syncState == null) {
        // the rowId no longer exists (we deleted all checkpoints)
        shouldPhysicallyDelete = true;

      } else if (syncState == SyncState.new_row) {
        // we can safely remove this record from the database
        whereClause = K_DATATABLE_ID_EQUALS_PARAM;

        db.delete(tableId, whereClause, whereArgs);
        shouldPhysicallyDelete = true;

      } else if (syncState != SyncState.in_conflict) {

        TreeMap<String,Object> values = new TreeMap<String,Object>();
        values.put(DataTableColumns.SYNC_STATE, SyncState.deleted.name());
        values.put(DataTableColumns.SAVEPOINT_TIMESTAMP,
            TableConstants.nanoSecondsFromMillis(System.currentTimeMillis()));

        db.update(tableId, values, K_DATATABLE_ID_EQUALS_PARAM, whereArgs);
      }
      // TODO: throw exception if in the SyncState.in_conflict state?

      if (!dbWithinTransaction) {
        db.setTransactionSuccessful();
      }
    } finally {
      if (!dbWithinTransaction) {
        db.endTransaction();
      }
    }

    if (shouldPhysicallyDelete) {
      File instanceFolder = new File(ODKFileUtils.getInstanceFolder(db.getAppName(), tableId, rowId));
      try {
        FileUtils.deleteDirectory(instanceFolder);
      } catch (IOException e) {
        // TODO Auto-generated catch block
        WebLogger.getLogger(db.getAppName())
            .e(t, "Unable to delete this directory: " + instanceFolder.getAbsolutePath());
        WebLogger.getLogger(db.getAppName()).printStackTrace(e);
      }
    }
  }

  /*
    * Internal method to execute a delete checkpoint statement with the given where clause
    *
    * @param db
    * @param tableId
    * @param rowId
    * @param whereClause
    * @param whereArgs
    * @param activeUser
    * @param rolesList
    * @throws ActionNotAuthorizedException
   */
  private void rawCheckpointDeleteDataInTable(OdkConnectionInterface db,
      String tableId, String rowId, String whereClause, Object[] whereArgs, String activeUser,
      String rolesList) throws ActionNotAuthorizedException {

    boolean shouldPhysicallyDelete = false;

    boolean dbWithinTransaction = db.inTransaction();
    try {
      if (!dbWithinTransaction) {
        db.beginTransactionNonExclusive();
      }

      // first need to test whether we can delete all the rows that are selected
      // by the where clause. If we can't, then throw an access violation
      Cursor c = null;
      try {
        c = db.query(tableId,
            new String[] { DataTableColumns.SYNC_STATE, DataTableColumns.FILTER_TYPE,
                DataTableColumns.FILTER_VALUE }, whereClause, whereArgs, null, null, null, null);
        boolean hasRow = c.moveToFirst();

        int idxSyncState = c.getColumnIndex(DataTableColumns.SYNC_STATE);
        int idxFilterType = c.getColumnIndex(DataTableColumns.FILTER_TYPE);
        int idxFilterValue = c.getColumnIndex(DataTableColumns.FILTER_VALUE);

        List<String> rolesArray = getRolesArray(rolesList);

        TableSecuritySettings tss = getTableSecuritySettings(db, tableId);

        if ( hasRow ) {
          do {
            // the row is entirely removed -- delete the attachments
            String priorSyncState = c.getString(idxSyncState);
            String priorFilterType = c.isNull(idxFilterType) ? null : c.getString(idxFilterType);
            String priorFilterValue = c.isNull(idxFilterValue) ? null : c.getString(idxFilterValue);

            tss.allowRowChange(activeUser, rolesArray, priorSyncState, priorFilterType,
                priorFilterValue, RowChange.DELETE_ROW);
          } while (c.moveToNext());
        }

      } finally {
        if (c != null && !c.isClosed()) {
          c.close();
        }
        c = null;
      }

      db.delete(tableId, whereClause, whereArgs);

      // see how many rows remain.
      // If there are none, then we should delete all the attachments for this row.
      c = null;
      try {
        c = db.query(tableId, new String[] { DataTableColumns.SYNC_STATE },
            K_DATATABLE_ID_EQUALS_PARAM, new Object[] { rowId }, null, null, null, null);
        c.moveToFirst();
        // the row is entirely removed -- delete the attachments
        shouldPhysicallyDelete = (c.getCount() == 0);
      } finally {
        if (c != null && !c.isClosed()) {
          c.close();
        }
      }

      if (!dbWithinTransaction) {
        db.setTransactionSuccessful();
      }
    } finally {
      if (!dbWithinTransaction) {
        db.endTransaction();
      }
    }

    if (shouldPhysicallyDelete) {
      File instanceFolder = new File(ODKFileUtils.getInstanceFolder(db.getAppName(), tableId, rowId));
      try {
        FileUtils.deleteDirectory(instanceFolder);
      } catch (IOException e) {
        // TODO Auto-generated catch block
        WebLogger.getLogger(db.getAppName())
            .e(t, "Unable to delete this directory: " + instanceFolder.getAbsolutePath());
        WebLogger.getLogger(db.getAppName()).printStackTrace(e);
      }
    }
  }

  /**
   * Delete any checkpoint rows for the given rowId in the tableId. Checkpoint
   * rows are created by ODK Survey to hold intermediate values during the
   * filling-in of the form. They act as restore points in the Survey, should
   * the application die.
   *
   * @param db
   * @param tableId
   * @param rowId
   * @param activeUser
   * @param rolesList
   * @throws ActionNotAuthorizedException
   */
  public void deleteAllCheckpointRowsWithId(OdkConnectionInterface db,
      String tableId, String rowId, String activeUser, String rolesList)
      throws ActionNotAuthorizedException {
    StringBuilder b = new StringBuilder();
    b.append(K_DATATABLE_ID_EQUALS_PARAM).append(S_AND)
        .append(DataTableColumns.SAVEPOINT_TYPE).append(S_IS_NULL);

    rawCheckpointDeleteDataInTable(db, tableId, rowId,
        b.toString(),
        new Object[] { rowId }, activeUser, rolesList);
  }

  /**
   * Delete any checkpoint rows for the given rowId in the tableId. Checkpoint
   * rows are created by ODK Survey to hold intermediate values during the
   * filling-in of the form. They act as restore points in the Survey, should
   * the application die.
   *
   * @param db
   * @param tableId
   * @param rowId
   * @param activeUser
   * @param rolesList
   * @throws ActionNotAuthorizedException
   */
  public void deleteLastCheckpointRowWithId(OdkConnectionInterface db,
      String tableId, String rowId, String activeUser, String rolesList)
      throws ActionNotAuthorizedException {
    StringBuilder b = new StringBuilder();
    b.append(K_DATATABLE_ID_EQUALS_PARAM).append(S_AND)
        .append(DataTableColumns.SAVEPOINT_TYPE).append(S_IS_NULL).append(S_AND)
        .append(DataTableColumns.SAVEPOINT_TIMESTAMP).append(" IN (SELECT MAX(")
             .append(DataTableColumns.SAVEPOINT_TIMESTAMP).append(") FROM ").append(tableId)
           .append(K_WHERE).append(K_DATATABLE_ID_EQUALS_PARAM).append(")");

    rawCheckpointDeleteDataInTable(db, tableId, rowId,
        b.toString(), new Object[] { rowId, rowId }, activeUser, rolesList);
  }

  /**
   * Update all rows for the given rowId to SavepointType 'INCOMPLETE' and
   * remove all but the most recent row. When used with a rowId that has
   * checkpoints, this updates to the most recent checkpoint and removes any
   * earlier checkpoints, incomplete or complete savepoints. Otherwise, it has
   * the general effect of resetting the rowId to an INCOMPLETE state.
   *
   * @param db
   * @param tableId
   * @param rowId
   */
  public void saveAsIncompleteMostRecentCheckpointRowWithId(OdkConnectionInterface db,
      String tableId, String rowId) {

    // TODO: if user becomes unverified, we still allow them to save-as-incomplete ths record.
    // Is this the behavior we want?  I think it would be difficult to explain otherwise.

    boolean dbWithinTransaction = db.inTransaction();
    try {
      if (!dbWithinTransaction) {
        db.beginTransactionNonExclusive();
      }

      StringBuilder b = new StringBuilder();
      b.append("UPDATE ").append(tableId).append(" SET ")
          .append(DataTableColumns.SAVEPOINT_TYPE).append(S_EQUALS_PARAM).append(K_WHERE)
          .append(K_DATATABLE_ID_EQUALS_PARAM);
      db.execSQL(b.toString(), new Object[] { SavepointTypeManipulator.incomplete(), rowId });
      b.setLength(0);
      b.append(K_DATATABLE_ID_EQUALS_PARAM).append(S_AND)
          .append(DataTableColumns.SAVEPOINT_TIMESTAMP).append(" NOT IN (SELECT MAX(")
          .append(DataTableColumns.SAVEPOINT_TIMESTAMP).append(") FROM ").append(tableId)
          .append(K_WHERE).append(K_DATATABLE_ID_EQUALS_PARAM).append(")");
      db.delete(tableId, b.toString(), new Object[] { rowId, rowId });

      if (!dbWithinTransaction) {
        db.setTransactionSuccessful();
      }
    } finally {
      if (!dbWithinTransaction) {
        db.endTransaction();
      }
    }
  }

  /**
   * Update all rows for the given rowId to SavepointType 'COMPLETE' and
   * remove all but the most recent row. When used with a rowId that has
   * checkpoints, this updates to the most recent checkpoint and removes any
   * earlier checkpoints, incomplete or complete savepoints. Otherwise, it has
   * the general effect of resetting the rowId to an COMPLETE state.
   *
   * @param db
   * @param tableId
   * @param rowId
   */
  public void saveAsCompleteMostRecentCheckpointRowWithId(OdkConnectionInterface db, String tableId,
      String rowId) {

    // TODO: if user becomes unverified, we still allow them to save-as-complete ths record.
    // Is this the behavior we want?  I think it would be difficult to explain otherwise.

    boolean dbWithinTransaction = db.inTransaction();
    try {
      if (!dbWithinTransaction) {
        db.beginTransactionNonExclusive();
      }

      StringBuilder b = new StringBuilder();
      b.append("UPDATE ").append(tableId).append(" SET ")
          .append(DataTableColumns.SAVEPOINT_TYPE).append(S_EQUALS_PARAM).append(K_WHERE)
          .append(K_DATATABLE_ID_EQUALS_PARAM);
      db.execSQL(b.toString(), new Object[] { SavepointTypeManipulator.complete(), rowId });

      b.setLength(0);
      b.append(K_DATATABLE_ID_EQUALS_PARAM).append(S_AND)
          .append(DataTableColumns.SAVEPOINT_TIMESTAMP).append(" NOT IN (SELECT MAX(")
               .append(DataTableColumns.SAVEPOINT_TIMESTAMP).append(") FROM ").append(tableId)
          .append(K_WHERE).append(K_DATATABLE_ID_EQUALS_PARAM).append(")");
      db.delete(tableId, b.toString(), new Object[] { rowId, rowId });

      if (!dbWithinTransaction) {
        db.setTransactionSuccessful();
      }
    } finally {
      if (!dbWithinTransaction) {
        db.endTransaction();
      }
    }
  }

  /**
   * Update the given rowId with the values in the cvValues. If certain metadata
   * values are not specified in the cvValues, then suitable default values may
   * be supplied for them. Furthermore, if the cvValues do not specify certain
   * metadata fields, then an exception may be thrown if there are more than one
   * row matching this rowId.
   *
   * @param db
   * @param tableId
   * @param orderedColumns
   * @param cvValues
   * @param rowId
   * @param activeUser
   * @param rolesList
   * @param locale
   */
  public void updateRowWithId(OdkConnectionInterface db, String tableId,
      OrderedColumns orderedColumns, ContentValues cvValues, String rowId, String activeUser,
      String rolesList, String locale) throws ActionNotAuthorizedException {

    // TODO: make sure caller passes in the correct roleList for the use case.
    // TODO: for multi-step sync actions, we probably need an internal variant of this.

    if (cvValues.size() <= 0) {
      throw new IllegalArgumentException(t + ": No values to add into table " + tableId);
    }

    HashMap<String,Object> cvDataTableVal = new HashMap<String,Object>();
    cvDataTableVal.put(DataTableColumns.ID, rowId);
    for (String key: cvValues.keySet()) {
      cvDataTableVal.put(key, cvValues.get(key));
    }

    upsertDataIntoExistingTable(db, tableId, orderedColumns, cvDataTableVal, true, false,
        activeUser, rolesList, locale, false);
  }

  private void updateRowWithId(OdkConnectionInterface db, String tableId,
      OrderedColumns orderedColumns, Map<String,Object> cvValues, String rowId, String activeUser,
      String rolesList, String locale) throws ActionNotAuthorizedException {

    // TODO: make sure caller passes in the correct roleList for the use case.
    // TODO: for multi-step sync actions, we probably need an internal variant of this.

    if (cvValues.size() <= 0) {
      throw new IllegalArgumentException(t + ": No values to add into table " + tableId);
    }

    if (!cvValues.containsKey(DataTableColumns.ID)) {
      throw new IllegalArgumentException(t + ": No rowId in cvValues map " + tableId);
    }

    upsertDataIntoExistingTable(db, tableId, orderedColumns, cvValues, true, false,
        activeUser, rolesList, locale, false);
  }

  /**
   * Update the given rowId with the values in the cvValues. All field
   * values are specified in the cvValues. This is a server-induced update
   * of the row to match all fields from the server. An error is thrown if
   * there isn't a row matching this rowId or if there are checkpoint or
   * conflict entries for this rowId.
   *
   * @param db
   * @param tableId
   * @param orderedColumns
   * @param cvValues
   * @param rowId
   * @param activeUser
   * @param locale
   * @param asCsvRequestedChange
   */
  public void privilegedUpdateRowWithId(OdkConnectionInterface db, String tableId,
      OrderedColumns orderedColumns, ContentValues cvValues, String rowId, String activeUser,
      String locale, boolean asCsvRequestedChange) {

    // TODO: make sure caller passes in the correct roleList for the use case.
    // TODO: for multi-step sync actions, we probably need an internal variant of this.

    String rolesList = RoleConsts.ADMIN_ROLES_LIST;

    if (cvValues.size() <= 0) {
      throw new IllegalArgumentException(t + ": No values to add into table " + tableId);
    }

    HashMap<String,Object> cvDataTableVal = new HashMap<String,Object>();
    cvDataTableVal.put(DataTableColumns.ID, rowId);
    for (String key: cvValues.keySet()) {
      cvDataTableVal.put(key, cvValues.get(key));
    }

    try {
      upsertDataIntoExistingTable(db, tableId, orderedColumns, cvDataTableVal, true, true,
          activeUser, rolesList, locale, asCsvRequestedChange);
    } catch (ActionNotAuthorizedException e) {
      WebLogger.getLogger(db.getAppName()).printStackTrace(e);
      throw new IllegalStateException(e);
    }
  }

  /**
   * SYNC Only. ADMIN Privileges!
   * <p/>
   * Delete the local row.
   *
   * @param db
   * @param tableId
   * @param rowId
   * @param activeUser
   */
  public void privilegedDeleteRowWithId(OdkConnectionInterface db, String tableId,
      String rowId, String activeUser) {

    // TODO: make sure caller passes in the correct roleList for the use case.
    String rolesList = RoleConsts.ADMIN_ROLES_LIST;

    boolean inTransaction = false;
    try {

      inTransaction = db.inTransaction();
      if (!inTransaction) {
        db.beginTransactionNonExclusive();
      }

      // delete the record of the server row
      deleteServerConflictRowWithId(db, tableId, rowId);

      // move the local record into the 'new_row' sync state
      // so it can be physically deleted.

      privilegedUpdateRowETagAndSyncState(db, tableId, rowId, null, SyncState.new_row, activeUser);

      // move the local conflict back into the normal (null) state
      deleteRowWithId(db, tableId, rowId, activeUser, rolesList);

      if (!inTransaction) {
        db.setTransactionSuccessful();
      }
    } catch (ActionNotAuthorizedException e) {
      WebLogger.getLogger(db.getAppName()).printStackTrace(e);
      throw new IllegalStateException(e);
    } finally {
      if (db != null) {
        if (!inTransaction) {
          db.endTransaction();
        }
      }
    }
  }

  /**
   * Delete the local and server conflict records to resolve a server conflict
   * <p/>
   * A combination of primitive actions, all performed in one transaction:
   * <p/>
   * // delete the record of the server row
   * deleteServerConflictRowWithId(appName, dbHandleName, tableId, rowId);
   * <p/>
   * // move the local record into the 'new_row' sync state
   * // so it can be physically deleted.
   * updateRowETagAndSyncState(appName, dbHandleName, tableId, rowId, null,
   * SyncState.new_row.name());
   * // move the local conflict back into the normal (null) state
   * deleteRowWithId(appName, dbHandleName, tableId, rowId);
   *
   * @param db
   * @param tableId
   * @param rowId
   * @param activeUser
   * @param rolesList
   * @throws ActionNotAuthorizedException
   */
  public void resolveServerConflictWithDeleteRowWithId(OdkConnectionInterface db,
      String tableId, String rowId, String activeUser, String rolesList)
      throws ActionNotAuthorizedException {

    // TODO: make sure caller passes in the correct roleList for the use case.

    boolean inTransaction = false;
    try {

      inTransaction = db.inTransaction();
      if (!inTransaction) {
        db.beginTransactionNonExclusive();
      }

      // delete the record of the server row
      deleteServerConflictRowWithId(db, tableId, rowId);

      // move the local record into the 'new_row' sync state
      // so it can be physically deleted.

      privilegedUpdateRowETagAndSyncState(db, tableId, rowId, null, SyncState.new_row, activeUser);

      // move the local conflict back into the normal (null) state
      deleteRowWithId(db, tableId, rowId, activeUser, rolesList);

      if (!inTransaction) {
        db.setTransactionSuccessful();
      }
    } finally {
      if (db != null) {
        if (!inTransaction) {
          db.endTransaction();
        }
      }
    }
  }

  /**
   * Resolve the server conflict by taking the local changes.
   * If the local changes are to delete this record, the record will be deleted
   * upon the next successful sync.
   *
   * @param db
   * @param tableId
   * @param rowId
   * @param activeUser
   * @param rolesList
   * @param locale
   */
  public void resolveServerConflictTakeLocalRowWithId(OdkConnectionInterface db,
      String tableId, String rowId, String activeUser, String rolesList, String locale)
      throws ActionNotAuthorizedException {

    // TODO: if rolesList contains RoleConsts.ROLE_ADMINISTRATOR or  RoleConsts.ROLE_SUPER_USER
    // TODO: then we should take the local rowFilterScope values. Otherwise use server values.

    // I.e., if the user is super-user or higher, we should take local FilterScope.
    // otherwise, we should take server FilterScope. Or should we allow user to select
    // which to take?

    boolean inTransaction = false;
    try {

      inTransaction = db.inTransaction();
      if (!inTransaction) {
        db.beginTransactionNonExclusive();
      }

      OrderedColumns orderedColumns = getUserDefinedColumns(db, tableId);

      AccessContext accessContext = getAccessContext(db, tableId, activeUser,
          RoleConsts.ADMIN_ROLES_LIST);

      // get both conflict records for this row.
      // the local record is always before the server record (due to conflict_type values)
      StringBuilder b = new StringBuilder();
      b.append(K_DATATABLE_ID_EQUALS_PARAM).append(S_AND)
          .append(DataTableColumns.CONFLICT_TYPE).append(S_IS_NOT_NULL);
      BaseTable table = privilegedQuery(db, tableId,
          QueryUtil.buildSqlStatement(tableId, b.toString(), null, null,
              new String[] { DataTableColumns.CONFLICT_TYPE }, new String[] { "ASC" }),
          new Object[] { rowId }, null, accessContext);

      if (table.getNumberOfRows() != 2) {
        throw new IllegalStateException(
            "Did not find a server and local row when resolving conflicts for rowId: " + rowId);
      }
      Row localRow = table.getRowAtIndex(0);
      Row serverRow = table.getRowAtIndex(1);

      int localConflictType = Integer
          .parseInt(localRow.getDataByKey(DataTableColumns.CONFLICT_TYPE));

      int serverConflictType = Integer
          .parseInt(serverRow.getDataByKey(DataTableColumns.CONFLICT_TYPE));

      if (localConflictType != ConflictType.LOCAL_UPDATED_UPDATED_VALUES
          && localConflictType != ConflictType.LOCAL_DELETED_OLD_VALUES) {
        throw new IllegalStateException(
            "Did not find local conflict row when resolving conflicts for rowId: " + rowId);
      }

      if (serverConflictType != ConflictType.SERVER_UPDATED_UPDATED_VALUES
          && serverConflictType != ConflictType.SERVER_DELETED_OLD_VALUES) {
        throw new IllegalStateException(
            "Did not find server conflict row when resolving conflicts for rowId: " + rowId);
      }

      // update what was the local conflict record with the local's changes
      // by the time we apply the update, the local conflict record will be
      // restored to the proper (conflict_type, sync_state) values.
      //
      // No need to specify them here.
      TreeMap<String,Object> updateValues = new TreeMap<String,Object>();
      updateValues.put(DataTableColumns.ID, rowId);
      updateValues
          .put(DataTableColumns.ROW_ETAG, serverRow.getDataByKey(DataTableColumns.ROW_ETAG));

      // take the server's filter metadata values ...
      TreeMap<String,Object> privilegedUpdateValues = new TreeMap<String,Object>();
      privilegedUpdateValues.put(DataTableColumns.ID, rowId);
      privilegedUpdateValues
          .put(DataTableColumns.FILTER_TYPE, serverRow.getDataByKey(DataTableColumns.FILTER_TYPE));
      privilegedUpdateValues.put(DataTableColumns.FILTER_VALUE,
          serverRow.getDataByKey(DataTableColumns.FILTER_VALUE));
      privilegedUpdateValues.put(DataTableColumns.SAVEPOINT_TIMESTAMP,
          serverRow.getDataByKey(DataTableColumns.SAVEPOINT_TIMESTAMP));
      privilegedUpdateValues.put(DataTableColumns.SAVEPOINT_CREATOR,
          serverRow.getDataByKey(DataTableColumns.SAVEPOINT_CREATOR));

      // Figure out whether to take the server or local metadata fields.
      // and whether to take the server or local data fields.

      SyncState finalSyncState = SyncState.changed;

      if (localConflictType == ConflictType.LOCAL_UPDATED_UPDATED_VALUES) {
        // We are updating -- preserve the local metadata and column values
        // this is a no-op, as we are updating the local record, so we don't
        // need to do anything special.
      } else {
        finalSyncState = SyncState.deleted;

        // Deletion is really a "TakeServerChanges" action, but ending with 'deleted' as
        // the final sync state.

        // copy everything over from the server row
        updateValues
            .put(DataTableColumns.FORM_ID, serverRow.getDataByKey(DataTableColumns.FORM_ID));
        updateValues.put(DataTableColumns.LOCALE, serverRow.getDataByKey(DataTableColumns.LOCALE));
        updateValues.put(DataTableColumns.SAVEPOINT_TYPE,
            serverRow.getDataByKey(DataTableColumns.SAVEPOINT_TYPE));
        updateValues.put(DataTableColumns.SAVEPOINT_TIMESTAMP,
            serverRow.getDataByKey(DataTableColumns.SAVEPOINT_TIMESTAMP));
        updateValues.put(DataTableColumns.SAVEPOINT_CREATOR,
            serverRow.getDataByKey(DataTableColumns.SAVEPOINT_CREATOR));

        // including the values of the user fields on the server
        for (String elementKey : orderedColumns.getRetentionColumnNames()) {
          updateValues.put(elementKey, serverRow.getDataByKey(elementKey));
        }
      }

      // delete the record of the server row
      deleteServerConflictRowWithId(db, tableId, rowId);

      // move the local conflict back into the normal non-conflict (null) state
      // set the sync state to "changed" temporarily (otherwise we can't update)

      restoreRowFromConflict(db, tableId, rowId, SyncState.changed, localConflictType);

      // update local with the changes
      updateRowWithId(db, tableId, orderedColumns, updateValues, rowId, activeUser, rolesList,
          locale);

      // update as if user has admin privileges.
      // do this so we can update the filter type and filter value
      updateRowWithId( db, tableId, orderedColumns, privilegedUpdateValues, rowId,
          activeUser, RoleConsts.ADMIN_ROLES_LIST, locale);

      // and if we are deleting, try to delete it.
      // this may throw an ActionNotAuthorizedException
      if ( finalSyncState == SyncState.deleted ) {
        deleteRowWithId(db, tableId, rowId, activeUser, rolesList);
      }

      if (!inTransaction) {
        db.setTransactionSuccessful();
      }
    } finally {
      if (db != null) {
        if (!inTransaction) {
          db.endTransaction();
        }
      }
    }
  }

  /**
   * Resolve the server conflict by taking the local changes plus a value map
   * of select server field values.  This map should not update any metadata
   * fields -- it should just contain user data fields.
   * <p/>
   * It is an error to call this if the local change is to delete the row.
   *
   * @param db
   * @param tableId
   * @param cvValues   key-value pairs from the server record that we should incorporate.
   * @param rowId
   * @param activeUser
   * @param rolesList
   * @param locale
   */
  public void resolveServerConflictTakeLocalRowPlusServerDeltasWithId(OdkConnectionInterface db,
      String tableId, ContentValues cvValues, String rowId, String activeUser,
      String rolesList, String locale) throws ActionNotAuthorizedException {

    // TODO: if rolesList does not contain RoleConsts.ROLE_SUPER_USER or RoleConsts.ROLE_ADMINISTRATOR
    // TODO: then take the server's rowFilterScope rather than the user's values of those.
    // TODO: and apply the update only if the user roles support that update.

    // I.e., if the user is super-user or higher, we should take local FilterScope.
    // otherwise, we should take server FilterScope. Or should we allow user to select
    // which to take?

    boolean inTransaction = false;
    try {

      inTransaction = db.inTransaction();
      if (!inTransaction) {
        db.beginTransactionNonExclusive();
      }

      OrderedColumns orderedColumns = getUserDefinedColumns(db, tableId);

      AccessContext accessContext = getAccessContext(db, tableId, activeUser,
          RoleConsts.ADMIN_ROLES_LIST);

      // get both conflict records for this row.
      // the local record is always before the server record (due to conflict_type values)
      BaseTable table = privilegedQuery(db, tableId,
          QueryUtil.buildSqlStatement(tableId, K_DATATABLE_ID_EQUALS_PARAM +
                  S_AND + DataTableColumns.CONFLICT_TYPE + S_IS_NOT_NULL, null, null,
              new String[] { DataTableColumns.CONFLICT_TYPE }, new String[] { "ASC" }),
          new Object[] { rowId }, null, accessContext);

      if (table.getNumberOfRows() != 2) {
        throw new IllegalStateException(
            "Did not find a server and local row when resolving conflicts for rowId: " + rowId);
      }
      Row localRow = table.getRowAtIndex(0);
      Row serverRow = table.getRowAtIndex(1);

      int localConflictType = Integer
          .parseInt(localRow.getDataByKey(DataTableColumns.CONFLICT_TYPE));

      int serverConflictType = Integer
          .parseInt(serverRow.getDataByKey(DataTableColumns.CONFLICT_TYPE));

      if (localConflictType != ConflictType.LOCAL_UPDATED_UPDATED_VALUES
          && localConflictType != ConflictType.LOCAL_DELETED_OLD_VALUES) {
        throw new IllegalStateException(
            "Did not find local conflict row when resolving conflicts for rowId: " + rowId);
      }

      if (serverConflictType != ConflictType.SERVER_UPDATED_UPDATED_VALUES
          && serverConflictType != ConflictType.SERVER_DELETED_OLD_VALUES) {
        throw new IllegalStateException(
            "Did not find server conflict row when resolving conflicts for rowId: " + rowId);
      }

      if (localConflictType == ConflictType.LOCAL_DELETED_OLD_VALUES) {
        throw new IllegalStateException(
            "Local row is marked for deletion -- blending does not make sense for rowId: " + rowId);
      }

      HashMap<String,Object> updateValues = new HashMap<String,Object>();
      for (String key : cvValues.keySet()) {
        updateValues.put(key, cvValues.get(key));
      }

      // clean up the incoming map of server values to retain
      cleanUpValuesMap(orderedColumns, updateValues);
      updateValues.put(DataTableColumns.ID, rowId);
      updateValues
          .put(DataTableColumns.ROW_ETAG, serverRow.getDataByKey(DataTableColumns.ROW_ETAG));

      // update what was the local conflict record with the local's changes
      // by the time we apply the update, the local conflict record will be
      // restored to the proper (conflict_type, sync_state) values.
      //
      // No need to specify them here.

      // but take the local's metadata values (i.e., do not change these
      // during the update) ...
      updateValues.put(DataTableColumns.FORM_ID, localRow.getDataByKey(DataTableColumns.FORM_ID));
      updateValues.put(DataTableColumns.LOCALE, localRow.getDataByKey(DataTableColumns.LOCALE));
      updateValues.put(DataTableColumns.SAVEPOINT_TYPE,
          localRow.getDataByKey(DataTableColumns.SAVEPOINT_TYPE));
      updateValues.put(DataTableColumns.SAVEPOINT_TIMESTAMP,
          localRow.getDataByKey(DataTableColumns.SAVEPOINT_TIMESTAMP));
      updateValues.put(DataTableColumns.SAVEPOINT_CREATOR,
          localRow.getDataByKey(DataTableColumns.SAVEPOINT_CREATOR));

      // take the server's filter metadata values ...
      TreeMap<String,Object> privilegedUpdateValues = new TreeMap<String,Object>();
      privilegedUpdateValues.put(DataTableColumns.ID, rowId);
      privilegedUpdateValues
          .put(DataTableColumns.FILTER_TYPE, serverRow.getDataByKey(DataTableColumns.FILTER_TYPE));
      privilegedUpdateValues.put(DataTableColumns.FILTER_VALUE,
          serverRow.getDataByKey(DataTableColumns.FILTER_VALUE));
      privilegedUpdateValues.put(DataTableColumns.SAVEPOINT_TIMESTAMP,
          serverRow.getDataByKey(DataTableColumns.SAVEPOINT_TIMESTAMP));
      privilegedUpdateValues.put(DataTableColumns.SAVEPOINT_CREATOR,
          serverRow.getDataByKey(DataTableColumns.SAVEPOINT_CREATOR));

      // delete the record of the server row
      deleteServerConflictRowWithId(db, tableId, rowId);

      // move the local conflict back into the normal (null) state

      restoreRowFromConflict(db, tableId, rowId, SyncState.changed, localConflictType);

      // update local with server's changes
      updateRowWithId(db, tableId, orderedColumns, updateValues, rowId, activeUser, rolesList,
          locale);

      // update as if user has admin privileges.
      // do this so we can update the filter type and filter value
      updateRowWithId( db, tableId, orderedColumns, privilegedUpdateValues, rowId,
          activeUser, RoleConsts.ADMIN_ROLES_LIST, locale);

      if (!inTransaction) {
        db.setTransactionSuccessful();
      }
    } finally {
      if (db != null) {
        if (!inTransaction) {
          db.endTransaction();
        }
      }
    }
  }

  /**
   * Resolve the server conflict by taking the server changes.  This may delete the local row.
   *
   * @param db
   * @param tableId
   * @param rowId
   * @param activeUser
   * @param locale
   */
  public void resolveServerConflictTakeServerRowWithId(OdkConnectionInterface db,
      String tableId, String rowId, String activeUser, String locale) {

    String rolesList = RoleConsts.ADMIN_ROLES_LIST;
    // TODO: incoming rolesList should be the privileged user roles because we are
    // TODO: overwriting our local row with everything from the server.

    // we have no way in the resolve conflicts screen to choose which filter scope
    // to take. Need to allow super-user and above to choose the local filter scope
    // vs just taking what the server has.

    boolean inTransaction = false;
    try {

      inTransaction = db.inTransaction();
      if (!inTransaction) {
        db.beginTransactionNonExclusive();
      }

      OrderedColumns orderedColumns = getUserDefinedColumns(db, tableId);

      AccessContext accessContext = getAccessContext(db, tableId, activeUser,
          RoleConsts.ADMIN_ROLES_LIST);

      // get both conflict records for this row.
      // the local record is always before the server record (due to conflict_type values)
      StringBuilder b = new StringBuilder();
      b.append(K_DATATABLE_ID_EQUALS_PARAM).append(S_AND)
          .append(DataTableColumns.CONFLICT_TYPE).append(S_IS_NOT_NULL);
      BaseTable table = privilegedQuery(db, tableId,
          QueryUtil.buildSqlStatement(tableId, b.toString(), null, null,
              new String[] { DataTableColumns.CONFLICT_TYPE }, new String[] { "ASC" }),
          new Object[] { rowId }, null, accessContext);

      if (table.getNumberOfRows() != 2) {
        throw new IllegalStateException(
            "Did not find a server and local row when resolving conflicts for rowId: " + rowId);
      }
      Row localRow = table.getRowAtIndex(0);
      Row serverRow = table.getRowAtIndex(1);

      int localConflictType = Integer
          .parseInt(localRow.getDataByKey(DataTableColumns.CONFLICT_TYPE));

      int serverConflictType = Integer
          .parseInt(serverRow.getDataByKey(DataTableColumns.CONFLICT_TYPE));

      if (localConflictType != ConflictType.LOCAL_UPDATED_UPDATED_VALUES
          && localConflictType != ConflictType.LOCAL_DELETED_OLD_VALUES) {
        throw new IllegalStateException(
            "Did not find local conflict row when resolving conflicts for rowId: " + rowId);
      }

      if (serverConflictType != ConflictType.SERVER_UPDATED_UPDATED_VALUES
          && serverConflictType != ConflictType.SERVER_DELETED_OLD_VALUES) {
        throw new IllegalStateException(
            "Did not find server conflict row when resolving conflicts for rowId: " + rowId);
      }

      if (serverConflictType == ConflictType.SERVER_DELETED_OLD_VALUES) {

        // delete the record of the server row
        deleteServerConflictRowWithId(db, tableId, rowId);

        // move the local record into the 'new_row' sync state
        // so it can be physically deleted.

        privilegedUpdateRowETagAndSyncState(db, tableId, rowId, null, SyncState.new_row,
            activeUser);

        // and delete the local conflict and all of its associated attachments
        deleteRowWithId(db, tableId, rowId, activeUser, rolesList);

      } else {
        // update the local conflict record with the server's changes
        HashMap<String,Object> updateValues = new HashMap<String,Object>();
        updateValues.put(DataTableColumns.ID, rowId);
        updateValues
            .put(DataTableColumns.ROW_ETAG, serverRow.getDataByKey(DataTableColumns.ROW_ETAG));

        // update what was the local conflict record with the server's changes
        // by the time we apply the update, the local conflict record will be
        // restored to the proper (conflict_type, sync_state) values.
        //
        // No need to specify them here.

        // take the server's metadata values too...
        updateValues.put(DataTableColumns.FILTER_TYPE,
            serverRow.getDataByKey(DataTableColumns.FILTER_TYPE));
        updateValues.put(DataTableColumns.FILTER_VALUE,
            serverRow.getDataByKey(DataTableColumns.FILTER_VALUE));
        updateValues
            .put(DataTableColumns.FORM_ID, serverRow.getDataByKey(DataTableColumns.FORM_ID));
        updateValues.put(DataTableColumns.LOCALE, serverRow.getDataByKey(DataTableColumns.LOCALE));
        updateValues.put(DataTableColumns.SAVEPOINT_TYPE,
            serverRow.getDataByKey(DataTableColumns.SAVEPOINT_TYPE));
        updateValues.put(DataTableColumns.SAVEPOINT_TIMESTAMP,
            serverRow.getDataByKey(DataTableColumns.SAVEPOINT_TIMESTAMP));
        updateValues.put(DataTableColumns.SAVEPOINT_CREATOR,
            serverRow.getDataByKey(DataTableColumns.SAVEPOINT_CREATOR));

        // take all the data values from the server...
        for (String elementKey : orderedColumns.getRetentionColumnNames()) {
          updateValues.put(elementKey, serverRow.getDataByKey(elementKey));
        }

        // determine whether we should flag this as pending files
        // or whether it can transition directly to sync'd.
        SyncState newState;
        {
          boolean hasUriFragments = false;
          // we are collapsing to the server state. Examine the
          // server row. Look at all the columns that may contain file
          // attachments. If they do (non-null, non-empty), then
          // set the hasUriFragments flag to true and break out of the loop.
          //
          // Set the resolved row to synced_pending_files if there are
          // non-null, non-empty file attachments in the row. This
          // ensures that we will pull down those attachments at the next
          // sync.
          for (ColumnDefinition cd : orderedColumns.getColumnDefinitions()) {
            if (cd.getType().getDataType() != ElementDataType.rowpath) {
              // not a file attachment
              continue;
            }
            String v = serverRow.getDataByKey(cd.getElementKey());
            if (v != null && v.length() != 0) {
              // non-null file attachment specified on server row
              hasUriFragments = true;
              break;
            }
          }
          newState = hasUriFragments ? SyncState.synced_pending_files : SyncState.synced;
        }

        // delete the record of the server row
        deleteServerConflictRowWithId(db, tableId, rowId);

        // move the local conflict back into either the synced or synced_pending_files
        // state

        restoreRowFromConflict(db, tableId, rowId, newState, localConflictType);

        // update local with server's changes

        updateRowWithId(db, tableId, orderedColumns, updateValues, rowId, activeUser, rolesList,
            locale);

        // and reset the sync state to whatever it should be (update will make it changed)
        restoreRowFromConflict(db, tableId, rowId, newState, null);
      }

      if (!inTransaction) {
        db.setTransactionSuccessful();
      }
    } catch (ActionNotAuthorizedException e) {
      WebLogger.getLogger(db.getAppName()).printStackTrace(e);
      throw new IllegalStateException(e);
    } finally {
      if (db != null) {
        if (!inTransaction) {
          db.endTransaction();
        }
      }
    }
  }

  /**
   * Inserts a checkpoint row for the given rowId in the tableId. Checkpoint
   * rows are created by ODK Survey to hold intermediate values during the
   * filling-in of the form. They act as restore points in the Survey, should
   * the application die.
   *
   * @param db
   * @param tableId
   * @param orderedColumns
   * @param cvValues
   * @param rowId
   * @param activeUser
   * @param rolesList
   * @param locale
   */
  public void insertCheckpointRowWithId(OdkConnectionInterface db, String tableId,
      OrderedColumns orderedColumns, ContentValues cvValues, String rowId, String activeUser,
      String rolesList, String locale) throws ActionNotAuthorizedException {

    if (cvValues.size() <= 0) {
      throw new IllegalArgumentException(
          t + ": No values to add into table for checkpoint" + tableId);
    }

    // these are all managed in the database layer...
    // the user should NOT set them...

    if (cvValues.containsKey(DataTableColumns.SAVEPOINT_TIMESTAMP)) {
      throw new IllegalArgumentException(
          t + ": No user supplied savepoint timestamp can be included for a checkpoint");
    }

    if (cvValues.containsKey(DataTableColumns.SAVEPOINT_TYPE)) {
      throw new IllegalArgumentException(
          t + ": No user supplied savepoint type can be included for a checkpoint");
    }

    if (cvValues.containsKey(DataTableColumns.ROW_ETAG)) {
      throw new IllegalArgumentException(
          t + ": No user supplied row ETag can be included for a checkpoint");
    }

    if (cvValues.containsKey(DataTableColumns.SYNC_STATE)) {
      throw new IllegalArgumentException(
          t + ": No user supplied sync state can be included for a checkpoint");
    }

    if (cvValues.containsKey(DataTableColumns.CONFLICT_TYPE)) {
      throw new IllegalArgumentException(
          t + ": No user supplied conflict type can be included for a checkpoint");
    }

    if (cvValues.containsKey(DataTableColumns.FILTER_VALUE)) {
      throw new IllegalArgumentException(
          t + ": No user supplied filter value can be included for a checkpoint");
    }

    if (cvValues.containsKey(DataTableColumns.FILTER_TYPE)) {
      throw new IllegalArgumentException(
          t + ": No user supplied filter type can be included for a checkpoint");
    }

    // If a rowId is specified, a cursor will be needed to
    // get the current row to create a checkpoint with the relevant data
    Cursor c = null;
    try {
      // Allow the user to pass in no rowId if this is the first
      // checkpoint row that the user is adding
      if (rowId == null) {

        // TODO: is this even valid any more? I think we disallow this in the AIDL flow.

        String rowIdToUse = LocalizationUtils.genUUID();
        HashMap<String,Object> currValues = new HashMap<String,Object>();
        for (String key : cvValues.keySet()) {
          currValues.put(key, cvValues.get(key));
        }
        currValues.put(DataTableColumns._ID, rowIdToUse);
        currValues.put(DataTableColumns.SYNC_STATE, SyncState.new_row.name());
        insertCheckpointIntoExistingTable(db, tableId, orderedColumns, currValues, activeUser,
            rolesList, locale, true, null, null);
        return;
      }

      StringBuilder b = new StringBuilder();
      b.append(K_DATATABLE_ID_EQUALS_PARAM).append(S_AND)
          .append(DataTableColumns.SAVEPOINT_TIMESTAMP).append(" IN (SELECT MAX(")
              .append(DataTableColumns.SAVEPOINT_TIMESTAMP).append(") FROM ")
                 .append(tableId).append(K_WHERE).append(K_DATATABLE_ID_EQUALS_PARAM).append(")");
      c = db.query(tableId, null, b.toString(), new Object[] { rowId, rowId }, null,
          null, null, null);
      c.moveToFirst();

      if (c.getCount() > 1) {
        throw new IllegalStateException(t + ": More than one checkpoint at a timestamp");
      }

      // Inserting a checkpoint for the first time
      if (c.getCount() <= 0) {
        HashMap<String,Object> currValues = new HashMap<String,Object>();
        for (String key : cvValues.keySet()) {
          currValues.put(key, cvValues.get(key));
        }
        currValues.put(DataTableColumns._ID, rowId);
        currValues.put(DataTableColumns.SYNC_STATE, SyncState.new_row.name());
        insertCheckpointIntoExistingTable(db, tableId, orderedColumns, currValues, activeUser,
            rolesList, locale, true, null, null);
        return;
      } else {
        // Make sure that the conflict_type of any existing row
        // is null, otherwise throw an exception
        int conflictIndex = c.getColumnIndex(DataTableColumns.CONFLICT_TYPE);
        if (!c.isNull(conflictIndex)) {
          throw new IllegalStateException(
              t + ":  A checkpoint cannot be added for a row that is in conflict");
        }

        HashMap<String,Object> currValues = new HashMap<String,Object>();
        for (String key : cvValues.keySet()) {
          currValues.put(key, cvValues.get(key));
        }

        // This is unnecessary
        // We should only have one row at this point
        //c.moveToFirst();

        String priorFilterType = null;
        String priorFilterValue = null;

        // Get the number of columns to iterate over and add
        // those values to the content values
        for (int i = 0; i < c.getColumnCount(); i++) {
          String name = c.getColumnName(i);

          if (currValues.containsKey(name)) {
            continue;
          }

          // omitting savepoint timestamp will generate a new timestamp.
          if (name.equals(DataTableColumns.SAVEPOINT_TIMESTAMP)) {
            continue;
          }

          // set savepoint type to null to mark this as a checkpoint
          if (name.equals(DataTableColumns.SAVEPOINT_TYPE)) {
            currValues.put(name, null);
            continue;
          }

          // sync state (a non-null field) should either remain 'new_row'
          // or be set to 'changed' for all other existing values.
          if (name.equals(DataTableColumns.SYNC_STATE)) {
            String priorState = c.getString(i);
            if (priorState.equals(SyncState.new_row.name())) {
              currValues.put(name, SyncState.new_row.name());
            } else {
              currValues.put(name, SyncState.changed.name());
            }
            continue;
          }

          if (c.isNull(i)) {
            currValues.put(name, null);
            continue;
          }

          // otherwise, just copy the values over...
          Class<?> theClass = CursorUtils.getIndexDataType(c, i);
          Object object = CursorUtils.getIndexAsType(c, theClass, i);
          insertValueIntoContentValues(currValues, theClass, name, object);

          if (name.equals(DataTableColumns.FILTER_TYPE)) {
            priorFilterType = c.getString(i);
          }

          if (name.equals(DataTableColumns.FILTER_VALUE)) {
            priorFilterValue = c.getString(i);
          }
        }

        insertCheckpointIntoExistingTable(db, tableId, orderedColumns, currValues, activeUser,
            rolesList, locale, false, priorFilterType, priorFilterValue);
      }
    } finally {
      if (c != null && !c.isClosed()) {
        c.close();
      }
    }
  }

  private void insertValueIntoContentValues(Map<String,Object> cv, Class<?> theClass, String name,
      Object obj) {

    if (obj == null) {
      cv.put(name, null);
      return;
    }

    // Couldn't use the CursorUtils.getIndexAsType
    // because assigning the result to Object v
    // would not work for the currValues.put function
    if (theClass == Long.class) {
      cv.put(name, (Long) obj);
    } else if (theClass == Integer.class) {
      cv.put(name, (Integer) obj);
    } else if (theClass == Double.class) {
      cv.put(name, (Double) obj);
    } else if (theClass == String.class) {
      cv.put(name, (String) obj);
    } else if (theClass == Boolean.class) {
      // stored as integers
      Integer v = (Integer) obj;
      cv.put(name, Boolean.valueOf(v != 0));
    } else if (theClass == ArrayList.class) {
      cv.put(name, (String) obj);
    } else if (theClass == HashMap.class) {
      // json deserialization of an object
      cv.put(name, (String) obj);
    } else {
      throw new IllegalStateException(
          "Unexpected data type in SQLite table " + theClass.toString());
    }
  }

  /**
   * Insert the given rowId with the values in the cvValues. All metadata field
   * values must be specified in the cvValues. This is called from Sync for inserting
   * a row verbatim from the server.
   * <p/>
   * If a row with this rowId is present, then an exception is thrown.
   *
   * @param db
   * @param tableId
   * @param orderedColumns
   * @param cvValues
   * @param rowId
   * @param activeUser
   * @param locale
   * @param asCsvRequestedChange
   */
  public void privilegedInsertRowWithId(OdkConnectionInterface db, String tableId,
      OrderedColumns orderedColumns, ContentValues cvValues, String rowId, String activeUser,
      String locale, boolean asCsvRequestedChange) {

    String rolesList = RoleConsts.ADMIN_ROLES_LIST;

    if (cvValues == null || cvValues.size() <= 0) {
      throw new IllegalArgumentException(t + ": No values to add into table " + tableId);
    }

    HashMap<String,Object> cvDataTableVal = new HashMap<String,Object>();
    cvDataTableVal.put(DataTableColumns.ID, rowId);
    for ( String key : cvValues.keySet() ) {
      cvDataTableVal.put(key, cvValues.get(key));
    }

    // TODO: verify that all fields are specified
    try {
      upsertDataIntoExistingTable(db, tableId, orderedColumns, cvDataTableVal, false, true,
          activeUser, rolesList, locale, asCsvRequestedChange);
    } catch (ActionNotAuthorizedException e) {
      WebLogger.getLogger(db.getAppName()).printStackTrace(e);
      throw new IllegalStateException(e);
    }
  }

  /**
   * Insert the given rowId with the values in the cvValues. If certain metadata
   * values are not specified in the cvValues, then suitable default values may
   * be supplied for them.
   * <p/>
   * If a row with this rowId and certain matching metadata fields is present,
   * then an exception is thrown.
   *
   * @param db
   * @param tableId
   * @param orderedColumns
   * @param cvValues
   * @param rowId
   * @param activeUser
   * @param rolesList
   * @param locale
   */
  public void insertRowWithId(OdkConnectionInterface db, String tableId,
      OrderedColumns orderedColumns, ContentValues cvValues, String rowId, String activeUser,
      String rolesList, String locale) throws ActionNotAuthorizedException {

    if (cvValues == null || cvValues.size() <= 0) {
      throw new IllegalArgumentException(t + ": No values to add into table " + tableId);
    }

    HashMap<String,Object> cvDataTableVal = new HashMap<String,Object>();
    cvDataTableVal.put(DataTableColumns.ID, rowId);
    for ( String key : cvValues.keySet() ) {
      cvDataTableVal.put(key, cvValues.get(key));
    }

    upsertDataIntoExistingTable(db, tableId, orderedColumns, cvDataTableVal, false, false,
        activeUser, rolesList, locale, false);
  }

  /**
   * Write checkpoint into the database
   *
   * @param db
   * @param tableId
   * @param orderedColumns
   * @param cvValues
   * @param activeUser
   * @param rolesList
   * @param locale
   * @param isNewRow
   */
  private void insertCheckpointIntoExistingTable(OdkConnectionInterface db, String tableId,
      OrderedColumns orderedColumns, HashMap<String,Object> cvValues, String activeUser, String rolesList,
      String locale, boolean isNewRow, String priorFilterType, String priorFilterValue)
      throws ActionNotAuthorizedException {
    String rowId = null;

    if (cvValues.size() <= 0) {
      throw new IllegalArgumentException(t + ": No values to add into table " + tableId);
    }

    HashMap<String,Object> cvDataTableVal = new HashMap<String,Object>();
    cvDataTableVal.putAll(cvValues);

    if (cvDataTableVal.containsKey(DataTableColumns.ID)) {

      rowId = (String) cvDataTableVal.get(DataTableColumns.ID);
      if (rowId == null) {
        throw new IllegalArgumentException(DataTableColumns.ID + ", if specified, cannot be null");
      }
    } else {
      throw new IllegalArgumentException(t
          + ": rowId should not be null in insertCheckpointIntoExistingTable in the ContentValues");
    }

    if (!cvDataTableVal.containsKey(DataTableColumns.ROW_ETAG)
        || cvDataTableVal.get(DataTableColumns.ROW_ETAG) == null) {
      cvDataTableVal.put(DataTableColumns.ROW_ETAG, DataTableColumns.DEFAULT_ROW_ETAG);
    }

    if (!cvDataTableVal.containsKey(DataTableColumns.CONFLICT_TYPE)) {
      cvDataTableVal.put(DataTableColumns.CONFLICT_TYPE, null);
    }

    if (!cvDataTableVal.containsKey(DataTableColumns.FORM_ID)) {
      cvDataTableVal.put(DataTableColumns.FORM_ID, null);
    }

    if (!cvDataTableVal.containsKey(DataTableColumns.LOCALE) || (
        cvDataTableVal.get(DataTableColumns.LOCALE) == null)) {
      cvDataTableVal.put(DataTableColumns.LOCALE, locale);
    }

    if (!cvDataTableVal.containsKey(DataTableColumns.SAVEPOINT_TYPE) || (
        cvDataTableVal.get(DataTableColumns.SAVEPOINT_TYPE) == null)) {
      cvDataTableVal.put(DataTableColumns.SAVEPOINT_TYPE, null);
    }

    if (!cvDataTableVal.containsKey(DataTableColumns.SAVEPOINT_TIMESTAMP)
        || cvDataTableVal.get(DataTableColumns.SAVEPOINT_TIMESTAMP) == null) {
      String timeStamp = TableConstants.nanoSecondsFromMillis(System.currentTimeMillis());
      cvDataTableVal.put(DataTableColumns.SAVEPOINT_TIMESTAMP, timeStamp);
    }

    if (!cvDataTableVal.containsKey(DataTableColumns.SAVEPOINT_CREATOR) || (
        cvDataTableVal.get(DataTableColumns.SAVEPOINT_CREATOR) == null)) {
      cvDataTableVal.put(DataTableColumns.SAVEPOINT_CREATOR, activeUser);
    }

    cleanUpValuesMap(orderedColumns, cvDataTableVal);

    boolean dbWithinTransaction = db.inTransaction();
    try {
      if (!dbWithinTransaction) {
        db.beginTransactionNonExclusive();
      }

      List<String> rolesArray = getRolesArray(rolesList);

      // get the security settings
      TableSecuritySettings tss = getTableSecuritySettings(db, tableId);

      if (isNewRow) {

        // ensure that filter type and value are defined. Use defaults if not.

        if (!cvDataTableVal.containsKey(DataTableColumns.FILTER_TYPE) || (
            cvDataTableVal.get(DataTableColumns.FILTER_TYPE) == null)) {
          cvDataTableVal.put(DataTableColumns.FILTER_TYPE, tss.filterTypeOnCreation);
        }

        if (!cvDataTableVal.containsKey(DataTableColumns.FILTER_VALUE)) {
          cvDataTableVal.put(DataTableColumns.FILTER_VALUE, activeUser);
        }

        cvDataTableVal.put(DataTableColumns.SYNC_STATE, SyncState.new_row.name());

        tss.allowRowChange(activeUser, rolesArray, SyncState.new_row.name(), priorFilterType,
            priorFilterValue, RowChange.NEW_ROW);

      } else {

        // don't allow changes to filter type or value or syncState when inserting checkpoints
        cvDataTableVal.put(DataTableColumns.FILTER_TYPE, priorFilterType);

        cvDataTableVal.put(DataTableColumns.FILTER_VALUE, priorFilterValue);

        // for this call path, syncState is already updated by caller

        tss.allowRowChange(activeUser, rolesArray,
            (String) cvDataTableVal.get(DataTableColumns.SYNC_STATE), priorFilterType,
            priorFilterValue, RowChange.CHANGE_ROW);
      }

      db.insertOrThrow(tableId, null, cvDataTableVal);

      if (!dbWithinTransaction) {
        db.setTransactionSuccessful();
      }
    } finally {
      if (!dbWithinTransaction) {
        db.endTransaction();
      }
    }

  }

  private enum RowChange {
    NEW_ROW,
    CHANGE_ROW,
    DELETE_ROW
  }

  ;

  private class TableSecuritySettings {
    final String tableId;
    final boolean isLocked;
    final boolean canUnverifiedUserCreateRow;
    final String filterTypeOnCreation;

    public TableSecuritySettings(final String tableId, final boolean isLocked,
        final boolean canUnverifiedUserCreateRow, final String filterTypeOnCreation) {
      this.tableId = tableId;
      this.isLocked = isLocked;
      this.canUnverifiedUserCreateRow = canUnverifiedUserCreateRow;
      this.filterTypeOnCreation = filterTypeOnCreation;
    }

    public void canModifyFilterTypeAndValue(List<String> rolesArray)
        throws ActionNotAuthorizedException {

      if (rolesArray == null) {
        // unverified user

        // throw an exception
        throw new ActionNotAuthorizedException(
            t + ": unverified users cannot modify filterType or filterValue fields in (any) table "
                + tableId);

      } else if (!(rolesArray.contains(RoleConsts.ROLE_SUPER_USER) || rolesArray
          .contains(RoleConsts.ROLE_ADMINISTRATOR))) {
        // not (super-user or administrator)

        // throw an exception
        throw new ActionNotAuthorizedException(t
            + ": user does not have the privileges (super-user or administrator) to modify filterType or filterValue fields in table "
            + tableId);
      }
    }

    public void allowRowChange(String activeUser, List<String> rolesArray,
        String updatedSyncState, String priorFilterType, String priorFilterValue,
        RowChange rowChange) throws ActionNotAuthorizedException {

      switch (rowChange) {
      case NEW_ROW:

        // enforce restrictions:
        // 1. if locked, only super-user and administrator can create rows.
        // 2. otherwise, if unverified user, allow creation based upon unverifedUserCanCreate flag
        if (isLocked) {
          // inserting into a LOCKED table

          if (rolesArray == null) {
            // unverified user

            // throw an exception
            throw new ActionNotAuthorizedException(
                t + ": unverified users cannot create a rows in a locked table " + tableId);
          }

          if (!(rolesArray.contains(RoleConsts.ROLE_SUPER_USER) || rolesArray
              .contains(RoleConsts.ROLE_ADMINISTRATOR))) {
            // bad JSON
            // not a super-user and not an administrator

            // throw an exception
            throw new ActionNotAuthorizedException(t
                + ": user does not have the privileges (super-user or administrator) to create a row in a locked table "
                + tableId);
          }

        } else if (rolesArray == null) {
          // inserting into an UNLOCKED table

          // unverified user
          if (!canUnverifiedUserCreateRow) {

            // throw an exception
            throw new ActionNotAuthorizedException(t
                + ": unverified users do not have the privileges to create a row in this unlocked table "
                + tableId);
          }
        }
        break;
      case CHANGE_ROW:

        // if SyncState is new_row then allow edits in both locked and unlocked tables
        if (!updatedSyncState.equals(SyncState.new_row.name())) {

          if (isLocked) {
            // modifying a LOCKED table

            // disallow edits if:
            // 1. user is unverified
            // 2. existing filterValue is null or does not match the activeUser AND
            //    the activeUser is neither a super-user nor an administrator.

            if (rolesArray == null || rolesArray.isEmpty()) {
              // unverified user

              // throw an exception
              throw new ActionNotAuthorizedException(
                  t + ": unverified users cannot modify rows in a locked table " + tableId);
            }

            // allow if prior filterValue matches activeUser
            if (!(priorFilterValue != null && activeUser.equals(priorFilterValue))) {
              // otherwise...
              // reject if the activeUser is not a super-user or administrator

              if (rolesArray == null || !(rolesArray.contains(RoleConsts.ROLE_SUPER_USER)
                  || rolesArray.contains(RoleConsts.ROLE_ADMINISTRATOR))) {
                // bad JSON or
                // not a super-user and not an administrator

                // throw an exception
                throw new ActionNotAuthorizedException(t
                    + ": user does not have the privileges (super-user or administrator) to modify rows in a locked table "
                    + tableId);
              }
            }
          } else {
            // modifying an UNLOCKED table

            // allow if filterType is MODIFY or DEFAULT
            if (priorFilterType == null || !(
                priorFilterType.equals(RowFilterScope.Type.MODIFY.name()) || priorFilterType
                    .equals(RowFilterScope.Type.DEFAULT.name()))) {
              // otherwise...

              // allow if prior filterValue matches activeUser
              if (priorFilterValue == null || !activeUser.equals(priorFilterValue)) {
                // otherwise...
                // reject if the activeUser is not a super-user or administrator

                if (rolesArray == null || !(rolesArray.contains(RoleConsts.ROLE_SUPER_USER)
                    || rolesArray.contains(RoleConsts.ROLE_ADMINISTRATOR))) {
                  // bad JSON or
                  // not a super-user and not an administrator

                  // throw an exception
                  throw new ActionNotAuthorizedException(t
                      + ": user does not have the privileges (super-user or administrator) to modify hidden or read-only rows in an unlocked table "
                      + tableId);
                }
              }
            }
          }
        }
        break;
      case DELETE_ROW:

        // if SyncState is new_row then allow deletes in both locked and unlocked tables
        if (!updatedSyncState.equals(SyncState.new_row.name())) {

          if (isLocked) {
            // deleting a LOCKED table

            // disallow deletes if:
            // 1. user is unverified
            // 2. user is not a super-user or an administrator

            if (rolesArray == null) {
              // unverified user

              // throw an exception
              throw new ActionNotAuthorizedException(
                  t + ": unverified users cannot delete rows in a locked table " + tableId);
            }

            // reject if the activeUser is not a super-user or administrator

            if (rolesArray == null || !(rolesArray.contains(RoleConsts.ROLE_SUPER_USER)
                || rolesArray.contains(RoleConsts.ROLE_ADMINISTRATOR))) {
              // bad JSON or
              // not a super-user and not an administrator

              // throw an exception
              throw new ActionNotAuthorizedException(t
                  + ": user does not have the privileges (super-user or administrator) to delete rows in a locked table "
                  + tableId);
            }
          } else {
            // delete in an UNLOCKED table

            // allow if filterType is DEFAULT
            if (priorFilterType == null || !(
                priorFilterType.equals(RowFilterScope.Type.DEFAULT.name()))) {
              // otherwise...

              // allow if prior filterValue matches activeUser
              if (priorFilterValue == null || !activeUser.equals(priorFilterValue)) {
                // otherwise...
                // reject if the activeUser is not a super-user or administrator

                if (rolesArray == null || !(rolesArray.contains(RoleConsts.ROLE_SUPER_USER)
                    || rolesArray.contains(RoleConsts.ROLE_ADMINISTRATOR))) {
                  // bad JSON or
                  // not a super-user and not an administrator

                  // throw an exception
                  throw new ActionNotAuthorizedException(t
                      + ": user does not have the privileges (super-user or administrator) to delete hidden or read-only rows in an unlocked table "
                      + tableId);
                }
              }
            }
          }
        }
        break;
      }
    }
  }

  /**
   * Get the table's security settings.
   *
   * @param db
   * @param tableId
   * @return
   */
  private TableSecuritySettings getTableSecuritySettings(OdkConnectionInterface db,
      String tableId) {

    // get the security settings
    List<KeyValueStoreEntry> entries = getTableMetadata(db, tableId,
        KeyValueStoreConstants.PARTITION_TABLE, LocalKeyValueStoreConstants.TableSecurity.ASPECT,
        null).getEntries();

    KeyValueStoreEntry locked = null;
    KeyValueStoreEntry filterTypeOnCreation = null;
    KeyValueStoreEntry unverifiedUserCanCreate = null;
    for (KeyValueStoreEntry entry : entries) {
      if (entry.key.equals(LocalKeyValueStoreConstants.TableSecurity.KEY_FILTER_TYPE_ON_CREATION)) {
        filterTypeOnCreation = entry;
      } else if (entry.key
          .equals(LocalKeyValueStoreConstants.TableSecurity.KEY_UNVERIFIED_USER_CAN_CREATE)) {
        unverifiedUserCanCreate = entry;
      } else if (entry.key.equals(LocalKeyValueStoreConstants.TableSecurity.KEY_LOCKED)) {
        locked = entry;
      }
    }

    Boolean isLocked = (locked != null) ?
        KeyValueStoreUtils.getBoolean(db.getAppName(), locked) :
        null;
    if (isLocked == null) {
      isLocked = false;
    }

    Boolean canUnverifiedUserCreateRow = (unverifiedUserCanCreate != null) ?
        KeyValueStoreUtils.getBoolean(db.getAppName(), unverifiedUserCanCreate) :
        null;
    if (canUnverifiedUserCreateRow == null) {
      canUnverifiedUserCreateRow = true;
    }

    String filterType = (filterTypeOnCreation != null) ? filterTypeOnCreation.value : null;
    if (filterType == null) {
      filterType = DataTableColumns.DEFAULT_FILTER_TYPE;
    }

    return new TableSecuritySettings(tableId, isLocked, canUnverifiedUserCreateRow, filterType);
  }

  /*
   * Write data into a user defined database table
   *
   * TODO: This is broken w.r.t. updates of partial fields
   */
  private void upsertDataIntoExistingTable(OdkConnectionInterface db, String tableId,
      OrderedColumns orderedColumns, Map<String,Object> cvValues, boolean shouldUpdate,
      boolean asServerRequestedChange, String activeUser, String rolesList, String locale,
      boolean asCsvRequestedChange) throws ActionNotAuthorizedException {

    String rowId = null;
    String whereClause = null;
    boolean specifiesConflictType = cvValues.containsKey(DataTableColumns.CONFLICT_TYPE);
    boolean nullConflictType =
        specifiesConflictType && (cvValues.get(DataTableColumns.CONFLICT_TYPE) == null);
    Object[] whereArgs = new Object[specifiesConflictType ? (1 + (nullConflictType ? 0 : 1)) : 1];
    boolean update = false;
    String updatedSyncState = SyncState.new_row.name();
    String priorFilterType = DataTableColumns.DEFAULT_FILTER_TYPE;
    String priorFilterValue = null;

    if (cvValues.size() <= 0) {
      throw new IllegalArgumentException(t + ": No values to add into table " + tableId);
    }

    HashMap<String,Object> cvDataTableVal = new HashMap<String,Object>();
    cvDataTableVal.putAll(cvValues);

    // if this is a server-requested change, all the user fields and admin columns should be specified.
    if (asServerRequestedChange && !asCsvRequestedChange) {
      for (String columnName : orderedColumns.getRetentionColumnNames()) {
        if (!cvDataTableVal.containsKey(columnName)) {
          throw new IllegalArgumentException(
              t + ": Not all user field values are set during server " +
                  (shouldUpdate ? "update" : "insert") + " in table " + tableId + " missing: " +
                  columnName);
        }
      }
      for (String columnName : ADMIN_COLUMNS) {
        if (!cvDataTableVal.containsKey(columnName)) {
          throw new IllegalArgumentException(
              t + ": Not all metadata field values are set during server " +
                  (shouldUpdate ? "update" : "insert") + " in table " + tableId + " missing: " +
                  columnName);
        }
      }
    }

    boolean dbWithinTransaction = db.inTransaction();
    try {
      if (!dbWithinTransaction) {
        db.beginTransactionNonExclusive();
      }

      if (cvDataTableVal.containsKey(DataTableColumns.ID)) {
        // The user specified a row id; we need to determine whether to
        // insert or update the record, or to reject the action because
        // there are either checkpoint records for this row id, or, if
        // a server conflict is associated with this row, that the
        // _conflict_type to update was not specified.
        //
        // i.e., the tuple (_id, _conflict_type) should be unique. If
        // we find that there are more than 0 or 1 records matching this
        // tuple, then we should reject the update request.
        //
        // TODO: perhaps we want to allow updates to the local conflict
        // row if there are no checkpoints on it? I.e., change the
        // tri-state conflict type to a pair of states (local / remote).
        // and all local changes are flagged local. Remote only exists
        // if the server is in conflict.

        rowId = (String) cvDataTableVal.get(DataTableColumns.ID);
        if (rowId == null) {
          throw new IllegalArgumentException(
              DataTableColumns.ID + ", if specified, cannot be null");
        }

        if (specifiesConflictType) {
          if (nullConflictType) {
            whereClause = K_DATATABLE_ID_EQUALS_PARAM + S_AND + DataTableColumns.CONFLICT_TYPE
                + S_IS_NULL;
            whereArgs[0] = rowId;
          } else {
            whereClause =
                K_DATATABLE_ID_EQUALS_PARAM + S_AND + DataTableColumns.CONFLICT_TYPE + S_EQUALS_PARAM;
            whereArgs[0] = rowId;
            whereArgs[1] = cvValues.get(DataTableColumns.CONFLICT_TYPE);
          }
        } else {
          whereClause = K_DATATABLE_ID_EQUALS_PARAM;
          whereArgs[0] = rowId;
        }

        AccessContext accessContext = getAccessContext(db, tableId, activeUser,
            RoleConsts.ADMIN_ROLES_LIST);

        StringBuilder b = new StringBuilder();
        b.append(K_SELECT_FROM).append(tableId).append(K_WHERE).append(whereClause);
        BaseTable data = privilegedQuery(db, tableId, b.toString(), whereArgs, null, accessContext);

        // There must be only one row in the db for the update to work
        if (shouldUpdate) {
          if (data.getNumberOfRows() == 1) {
            int filterTypeCursorIndex = data.getColumnIndexOfElementKey(DataTableColumns.FILTER_TYPE);
            priorFilterType = data.getRowAtIndex(0).getDataByIndex(filterTypeCursorIndex);
            if (priorFilterType == null) {
              priorFilterType = DataTableColumns.DEFAULT_FILTER_TYPE;
            }
            int filterValueCursorIndex = data.getColumnIndexOfElementKey(DataTableColumns.FILTER_VALUE);
            priorFilterValue =  data.getRowAtIndex(0).getDataByIndex(filterValueCursorIndex);
            int syncStateCursorIndex = data.getColumnIndexOfElementKey(DataTableColumns.SYNC_STATE);
            updatedSyncState = data.getRowAtIndex(0).getDataByIndex(syncStateCursorIndex);

            if (updatedSyncState.equals(SyncState.deleted.name()) || updatedSyncState
                .equals(SyncState.in_conflict.name())) {
              throw new IllegalStateException(
                  t + ": Cannot update a deleted or in-conflict row");
            } else if (updatedSyncState.equals(SyncState.synced.name()) || updatedSyncState
                .equals(SyncState.synced_pending_files.name())) {
              updatedSyncState = SyncState.changed.name();
            }
            update = true;
          } else if (data.getNumberOfRows() > 1) {
            throw new IllegalArgumentException(
                t + ": row id " + rowId + " has more than 1 row in table " + tableId);
          }
        } else {
          if (data.getNumberOfRows() > 0) {
            throw new IllegalArgumentException(
                t + ": row id " + rowId + " is already present in table " + tableId);
          }
        }

      } else {
        rowId = "uuid:" + UUID.randomUUID().toString();
      }

      // TODO: This is broken w.r.t. updates of partial fields
      // TODO: This is broken w.r.t. updates of partial fields
      // TODO: This is broken w.r.t. updates of partial fields
      // TODO: This is broken w.r.t. updates of partial fields

      if (!cvDataTableVal.containsKey(DataTableColumns.ID)) {
        cvDataTableVal.put(DataTableColumns.ID, rowId);
      }

      List<String> rolesArray = getRolesArray(rolesList);

      // get the security settings
      TableSecuritySettings tss = getTableSecuritySettings(db, tableId);

      if (!asServerRequestedChange) {
        // do not allow filterType or filterValue to be modified in normal workflow
        if (cvDataTableVal.containsKey(DataTableColumns.FILTER_TYPE) || cvDataTableVal
            .containsKey(DataTableColumns.FILTER_VALUE)) {

          tss.canModifyFilterTypeAndValue(rolesArray);
        }
      }

      if (update) {

        // MODIFYING

        if (!cvDataTableVal.containsKey(DataTableColumns.SYNC_STATE) || (
            cvDataTableVal.get(DataTableColumns.SYNC_STATE) == null)) {
          cvDataTableVal.put(DataTableColumns.SYNC_STATE, updatedSyncState);
        }

        if (!asServerRequestedChange) {

          // apply row access restrictions
          // this will throw an IllegalArgumentException
          tss.allowRowChange(activeUser, rolesArray, updatedSyncState, priorFilterType,
              priorFilterValue, RowChange.CHANGE_ROW);

        }

        if (cvDataTableVal.containsKey(DataTableColumns.LOCALE) && (
            cvDataTableVal.get(DataTableColumns.LOCALE) == null)) {
          cvDataTableVal.put(DataTableColumns.LOCALE, locale);
        }

        if (cvDataTableVal.containsKey(DataTableColumns.SAVEPOINT_TYPE) && (
            cvDataTableVal.get(DataTableColumns.SAVEPOINT_TYPE) == null)) {
          cvDataTableVal.put(DataTableColumns.SAVEPOINT_TYPE, SavepointTypeManipulator.complete());
        }

        if (!cvDataTableVal.containsKey(DataTableColumns.SAVEPOINT_TIMESTAMP)
            || cvDataTableVal.get(DataTableColumns.SAVEPOINT_TIMESTAMP) == null) {
          String timeStamp = TableConstants.nanoSecondsFromMillis(System.currentTimeMillis());
          cvDataTableVal.put(DataTableColumns.SAVEPOINT_TIMESTAMP, timeStamp);
        }

        if (!cvDataTableVal.containsKey(DataTableColumns.SAVEPOINT_CREATOR) || (
            cvDataTableVal.get(DataTableColumns.SAVEPOINT_CREATOR) == null)) {
          cvDataTableVal.put(DataTableColumns.SAVEPOINT_CREATOR, activeUser);
        }
      } else {

        // INSERTING

        if (!cvDataTableVal.containsKey(DataTableColumns.ROW_ETAG)
            || cvDataTableVal.get(DataTableColumns.ROW_ETAG) == null) {
          cvDataTableVal.put(DataTableColumns.ROW_ETAG, DataTableColumns.DEFAULT_ROW_ETAG);
        }

        if (!cvDataTableVal.containsKey(DataTableColumns.SYNC_STATE) || (
            cvDataTableVal.get(DataTableColumns.SYNC_STATE) == null)) {
          cvDataTableVal.put(DataTableColumns.SYNC_STATE, SyncState.new_row.name());
        }

        if (!cvDataTableVal.containsKey(DataTableColumns.CONFLICT_TYPE)) {
          cvDataTableVal.put(DataTableColumns.CONFLICT_TYPE, null);
        }

        if (!asServerRequestedChange) {

          cvDataTableVal.put(DataTableColumns.FILTER_TYPE, tss.filterTypeOnCreation);

          // activeUser
          cvDataTableVal.put(DataTableColumns.FILTER_VALUE, activeUser);

          tss.allowRowChange(activeUser, rolesArray, updatedSyncState, priorFilterType,
              priorFilterValue, RowChange.NEW_ROW);
        }

        if (!cvDataTableVal.containsKey(DataTableColumns.FORM_ID)) {
          cvDataTableVal.put(DataTableColumns.FORM_ID, null);
        }

        if (!cvDataTableVal.containsKey(DataTableColumns.LOCALE) || (
            cvDataTableVal.get(DataTableColumns.LOCALE) == null)) {
          cvDataTableVal.put(DataTableColumns.LOCALE, locale);
        }

        if (!cvDataTableVal.containsKey(DataTableColumns.SAVEPOINT_TYPE) || (
            cvDataTableVal.get(DataTableColumns.SAVEPOINT_TYPE) == null)) {
          cvDataTableVal.put(DataTableColumns.SAVEPOINT_TYPE, SavepointTypeManipulator.complete());
        }

        if (!cvDataTableVal.containsKey(DataTableColumns.SAVEPOINT_TIMESTAMP)
            || cvDataTableVal.get(DataTableColumns.SAVEPOINT_TIMESTAMP) == null) {
          String timeStamp = TableConstants.nanoSecondsFromMillis(System.currentTimeMillis());
          cvDataTableVal.put(DataTableColumns.SAVEPOINT_TIMESTAMP, timeStamp);
        }

        if (!cvDataTableVal.containsKey(DataTableColumns.SAVEPOINT_CREATOR) || (
            cvDataTableVal.get(DataTableColumns.SAVEPOINT_CREATOR) == null)) {
          cvDataTableVal.put(DataTableColumns.SAVEPOINT_CREATOR, activeUser);
        }
      }

      cleanUpValuesMap(orderedColumns, cvDataTableVal);

      if (update) {
        db.update(tableId, cvDataTableVal, whereClause, whereArgs);
      } else {
        db.insertOrThrow(tableId, null, cvDataTableVal);
      }

      if (!dbWithinTransaction) {
        db.setTransactionSuccessful();
      }
    } finally {
      if (!dbWithinTransaction) {
        db.endTransaction();
      }
    }
  }

  /**
   * Update the ETag and SyncState of a given rowId. There should be exactly one
   * record for this rowId in the database (i.e., no conflicts or checkpoints).
   *
   * @param db
   * @param tableId
   * @param rowId
   * @param rowETag
   * @param state
   */
  public void privilegedUpdateRowETagAndSyncState(OdkConnectionInterface db, String tableId,
      String rowId, String rowETag, SyncState state, String activeUser) {

    String whereClause = K_DATATABLE_ID_EQUALS_PARAM;
    Object[] whereArgs = { rowId };

    TreeMap<String,Object> cvDataTableVal = new TreeMap<String,Object>();

    cvDataTableVal.put(DataTableColumns.ROW_ETAG, rowETag);
    cvDataTableVal.put(DataTableColumns.SYNC_STATE, state.name());

    boolean dbWithinTransaction = db.inTransaction();
    try {
      if (!dbWithinTransaction) {
        db.beginTransactionNonExclusive();
      }

      AccessContext accessContext = getAccessContext(db, tableId, activeUser,
          RoleConsts.ADMIN_ROLES_LIST);

      StringBuilder b = new StringBuilder();
      b.append(K_SELECT_FROM).append(tableId).append(K_WHERE).append(whereClause);
      BaseTable data = privilegedQuery(db, tableId, b.toString(), whereArgs, null, accessContext);

      // There must be only one row in the db
      if (data.getNumberOfRows() != 1) {
        throw new IllegalArgumentException(
            t + ": row id " + rowId + " does not have exactly 1 row in table " + tableId);
      }

      db.update(tableId, cvDataTableVal, whereClause, whereArgs);

      if (!dbWithinTransaction) {
        db.setTransactionSuccessful();
      }
    } finally {
      if (!dbWithinTransaction) {
        db.endTransaction();
      }
    }
  }

  /**
   * If the caller specified a complex json value for a structured type, flush
   * the value through to the individual columns.
   *
   * @param orderedColumns
   * @param values
   */
  private void cleanUpValuesMap(OrderedColumns orderedColumns, Map<String,Object> values) {

    TreeMap<String, String> toBeResolved = new TreeMap<String, String>();

    for (String key : values.keySet()) {
      if (DataTableColumns.CONFLICT_TYPE.equals(key)) {
        continue;
      } else if (DataTableColumns.FILTER_TYPE.equals(key)) {
        continue;
      } else if (DataTableColumns.FILTER_VALUE.equals(key)) {
        continue;
      } else if (DataTableColumns.FORM_ID.equals(key)) {
        continue;
      } else if (DataTableColumns.ID.equals(key)) {
        continue;
      } else if (DataTableColumns.LOCALE.equals(key)) {
        continue;
      } else if (DataTableColumns.ROW_ETAG.equals(key)) {
        continue;
      } else if (DataTableColumns.SAVEPOINT_CREATOR.equals(key)) {
        continue;
      } else if (DataTableColumns.SAVEPOINT_TIMESTAMP.equals(key)) {
        continue;
      } else if (DataTableColumns.SAVEPOINT_TYPE.equals(key)) {
        continue;
      } else if (DataTableColumns.SYNC_STATE.equals(key)) {
        continue;
      } else if (DataTableColumns._ID.equals(key)) {
        continue;
      }
      // OK it is one of the data columns
      ColumnDefinition cp = orderedColumns.find(key);
      if (!cp.isUnitOfRetention()) {
        toBeResolved.put(key, (String) values.get(key));
      }
    }

    // remove these non-retained values from the values set...
    for (String key : toBeResolved.keySet()) {
      values.remove(key);
    }

    while (!toBeResolved.isEmpty()) {

      TreeMap<String, String> moreToResolve = new TreeMap<String, String>();

      for (TreeMap.Entry<String, String> entry : toBeResolved.entrySet()) {
        String key = entry.getKey();
        String json = entry.getValue();
        if (json == null) {
          // don't need to do anything
          // since the value is null
          continue;
        }
        ColumnDefinition cp = orderedColumns.find(key);
        try {
          TypeReference<Map<String, Object>> reference = new TypeReference<Map<String, Object>>() {
          };
          Map<String, Object> struct = ODKFileUtils.mapper.readValue(json, reference);
          for (ColumnDefinition child : cp.getChildren()) {
            String subkey = child.getElementKey();
            ColumnDefinition subcp = orderedColumns.find(subkey);
            if (subcp.isUnitOfRetention()) {
              ElementType subtype = subcp.getType();
              ElementDataType type = subtype.getDataType();
              if (type == ElementDataType.integer) {
                values.put(subkey, (Integer) struct.get(subcp.getElementName()));
              } else if (type == ElementDataType.number) {
                values.put(subkey, (Double) struct.get(subcp.getElementName()));
              } else if (type == ElementDataType.bool) {
                values.put(subkey, ((Boolean) struct.get(subcp.getElementName())) ? 1 : 0);
              } else {
                values.put(subkey, (String) struct.get(subcp.getElementName()));
              }
            } else {
              // this must be a javascript structure... re-JSON it and save (for
              // next round).
              moreToResolve.put(subkey,
                  ODKFileUtils.mapper.writeValueAsString(struct.get(subcp.getElementName())));
            }
          }
        } catch (JsonParseException e) {
          e.printStackTrace();
          throw new IllegalStateException("should not be happening");
        } catch (JsonMappingException e) {
          e.printStackTrace();
          throw new IllegalStateException("should not be happening");
        } catch (IOException e) {
          e.printStackTrace();
          throw new IllegalStateException("should not be happening");
        }
      }

      toBeResolved = moreToResolve;
    }
  }

  public static void initializeDatabase(OdkConnectionInterface db) {
    commonTableDefn(db);
  }

  private static void commonTableDefn(OdkConnectionInterface db) {
    WebLogger.getLogger(db.getAppName()).i("commonTableDefn", "starting");
    WebLogger.getLogger(db.getAppName()).i("commonTableDefn", DatabaseConstants.UPLOADS_TABLE_NAME);
    db.execSQL(InstanceColumns.getTableCreateSql(DatabaseConstants.UPLOADS_TABLE_NAME), null);
    WebLogger.getLogger(db.getAppName()).i("commonTableDefn", DatabaseConstants.FORMS_TABLE_NAME);
    db.execSQL(FormsColumns.getTableCreateSql(DatabaseConstants.FORMS_TABLE_NAME), null);
    WebLogger.getLogger(db.getAppName())
        .i("commonTableDefn", DatabaseConstants.COLUMN_DEFINITIONS_TABLE_NAME);
    db.execSQL(
        ColumnDefinitionsColumns.getTableCreateSql(DatabaseConstants.COLUMN_DEFINITIONS_TABLE_NAME),
        null);
    WebLogger.getLogger(db.getAppName())
        .i("commonTableDefn", DatabaseConstants.KEY_VALUE_STORE_ACTIVE_TABLE_NAME);
    db.execSQL(
        KeyValueStoreColumns.getTableCreateSql(DatabaseConstants.KEY_VALUE_STORE_ACTIVE_TABLE_NAME),
        null);
    WebLogger.getLogger(db.getAppName())
        .i("commonTableDefn", DatabaseConstants.TABLE_DEFS_TABLE_NAME);
    db.execSQL(TableDefinitionsColumns.getTableCreateSql(DatabaseConstants.TABLE_DEFS_TABLE_NAME),
        null);
    WebLogger.getLogger(db.getAppName())
        .i("commonTableDefn", DatabaseConstants.SYNC_ETAGS_TABLE_NAME);
    db.execSQL(SyncETagColumns.getTableCreateSql(DatabaseConstants.SYNC_ETAGS_TABLE_NAME), null);
    WebLogger.getLogger(db.getAppName())
        .i("commonTableDefn", DatabaseConstants.CHOICE_LIST_TABLE_NAME);
    db.execSQL(ChoiceListColumns.getTableCreateSql(DatabaseConstants.CHOICE_LIST_TABLE_NAME), null);
    WebLogger.getLogger(db.getAppName()).i("commonTableDefn", "done");
  }
}<|MERGE_RESOLUTION|>--- conflicted
+++ resolved
@@ -1965,11 +1965,7 @@
    * @param key
    * @return
    */
-<<<<<<< HEAD
-  public ArrayList<KeyValueStoreEntry> getTableMetadata(OdkConnectionInterface db, String tableId,
-=======
-  public TableMetaDataEntries getDBTableMetadata(OdkConnectionInterface db, String tableId,
->>>>>>> eb320a74
+  public TableMetaDataEntries getTableMetadata(OdkConnectionInterface db, String tableId,
       String partition, String aspect, String key) {
 
     TableMetaDataEntries metadata = new TableMetaDataEntries(tableId,
