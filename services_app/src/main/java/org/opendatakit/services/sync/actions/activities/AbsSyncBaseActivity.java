/*
 * Copyright (C) 2017 University of Washington
 *
 * Licensed under the Apache License, Version 2.0 (the "License"); you may not
 * use this file except in compliance with the License. You may obtain a copy of
 * the License at
 *
 * http://www.apache.org/licenses/LICENSE-2.0
 *
 * Unless required by applicable law or agreed to in writing, software
 * distributed under the License is distributed on an "AS IS" BASIS, WITHOUT
 * WARRANTIES OR CONDITIONS OF ANY KIND, either express or implied. See the
 * License for the specific language governing permissions and limitations under
 * the License.
 */

package org.opendatakit.services.sync.actions.activities;

import android.app.Activity;
import android.app.AlertDialog;
import android.content.ComponentName;
import android.content.Context;
import android.content.DialogInterface;
import android.content.Intent;
import android.content.ServiceConnection;
import android.net.Uri;
import android.os.Bundle;
import android.os.IBinder;
import android.os.RemoteException;
import android.util.Log;
import android.view.Menu;
import android.view.MenuItem;
import android.view.View;
import android.widget.Button;
import android.widget.ImageButton;
import android.widget.Toast;

import androidx.appcompat.app.AppCompatActivity;
import androidx.appcompat.widget.Toolbar;
import androidx.core.view.GravityCompat;
import androidx.drawerlayout.widget.DrawerLayout;
import androidx.lifecycle.LifecycleEventObserver;
import androidx.navigation.NavController;
import androidx.navigation.Navigation;

import com.google.android.material.appbar.MaterialToolbar;
import com.google.android.material.navigation.NavigationView;

import org.opendatakit.activities.IAppAwareActivity;
import org.opendatakit.consts.IntentConsts;
import org.opendatakit.logging.WebLogger;
import org.opendatakit.logging.desktop.WebLoggerDesktopFactoryImpl;
import org.opendatakit.properties.CommonToolProperties;
import org.opendatakit.properties.PropertiesSingleton;
import org.opendatakit.services.R;
import org.opendatakit.services.database.AndroidConnectFactory;
import org.opendatakit.services.preferences.activities.AppPropertiesActivity;
import org.opendatakit.services.preferences.activities.DocumentationWebViewActivity;
import org.opendatakit.services.preferences.activities.IOdkAppPropertiesActivity;
import org.opendatakit.services.resolve.conflict.AllConflictsResolutionActivity;
import org.opendatakit.services.sync.actions.viewModels.AbsSyncViewModel;
import org.opendatakit.services.utilities.Constants;
import org.opendatakit.services.utilities.ODKServicesPropertyUtils;
import org.opendatakit.services.utilities.UserState;
import org.opendatakit.sync.service.IOdkSyncServiceInterface;
import org.opendatakit.sync.service.SyncAttachmentState;
import org.opendatakit.utilities.ODKFileUtils;

import java.util.Collections;

/**
 * An activity that lays the foundations of sync funcationality but can be extended to implement
 * different user interfaces on top.
 * <p>
 * Created by jbeorse on 5/31/17.
 */

public abstract class AbsSyncBaseActivity extends AppCompatActivity
<<<<<<< HEAD
        implements IAppAwareActivity, IOdkAppPropertiesActivity, ISyncServiceInterfaceActivity,
        ServiceConnection {

    /**
     * Class handling actions corresponding to Button Clicks
     */
    private class OnButtonClick implements View.OnClickListener {
        @Override
        public void onClick(View v) {
            if (v.getId() == R.id.btnDrawerOpen) {
                drawerLayout.openDrawer(GravityCompat.START);
            } else if (v.getId() == R.id.btnDrawerClose) {
                drawerLayout.closeDrawer(GravityCompat.START);
            } else if (v.getId() == R.id.btnDrawerLogin) {
                if (absSyncViewModel.getUserState() == UserState.LOGGED_OUT) {
                    drawerLayout.closeDrawer(GravityCompat.START);
                    if (isNotLoginActivity())
                        onSignInButtonClicked();
                } else {
                    onSignOutButtonClicked();
                }
            }
        }
    }

    /**
     * Class handling actions corresponding to Toolbar-Menu Item Click
     */
    private class OnToolbarMenuItemClick implements Toolbar.OnMenuItemClickListener {

        @Override
        public boolean onMenuItemClick(MenuItem item) {
            int id = item.getItemId();

            if (id == R.id.action_settings) {
                Intent intent = new Intent(AbsSyncBaseActivity.this, AppPropertiesActivity.class);
                intent.putExtra(IntentConsts.INTENT_KEY_APP_NAME, getAppName());
                startActivityForResult(intent, SETTINGS_ACTIVITY_RESULT_CODE);
                return true;
            }

            return false;
        }
    }

    /**
     * Class handling actions corresponding to Drawer Menu Item Click
     */
    private class OnDrawerMenuItemClick implements NavigationView.OnNavigationItemSelectedListener {

        @Override
        public boolean onNavigationItemSelected(MenuItem item) {
            drawerLayout.closeDrawer(GravityCompat.START);

            if (item.getItemId() == R.id.drawer_resolve_conflict) {
                Intent i = new Intent(AbsSyncBaseActivity.this, AllConflictsResolutionActivity.class);
                i.putExtra(IntentConsts.INTENT_KEY_APP_NAME, getAppName());
                startActivityForResult(i, RESOLVE_CONFLICT_ACTIVITY_RESULT_CODE);
                return true;
            } else if (item.getItemId() == R.id.drawer_about_us) {
                navigateToAboutFragment();
                return true;
            } else if (item.getItemId() == R.id.drawer_settings) {
                Intent intent = new Intent(AbsSyncBaseActivity.this, AppPropertiesActivity.class);
                intent.putExtra(IntentConsts.INTENT_KEY_APP_NAME, getAppName());
                startActivityForResult(intent, SETTINGS_ACTIVITY_RESULT_CODE);
                return true;
            } else if (item.getItemId() == R.id.drawer_docs) {
                Intent browserIntent = new Intent(
                        Intent.ACTION_VIEW,
                        Uri.parse(getString(R.string.opendatakit_url))
                );

                if (browserIntent.resolveActivity(AbsSyncBaseActivity.this.getApplicationContext().getPackageManager()) != null) {
                    startActivity(browserIntent);
                } else {
                    Intent i = new Intent(AbsSyncBaseActivity.this, DocumentationWebViewActivity.class);
                    startActivity(i);
                }

                return true;
            } else if (item.getItemId() == R.id.drawer_update_credentials) {
                if (isNotLoginActivity()) {
                    Intent signInIntent = new Intent(AbsSyncBaseActivity.this, LoginActivity.class);
                    signInIntent.putExtra(IntentConsts.INTENT_KEY_APP_NAME, mAppName);
                    signInIntent.putExtra(Constants.LOGIN_INTENT_TYPE_KEY, Constants.LOGIN_TYPE_UPDATE_CREDENTIALS);
                    startActivity(signInIntent);
                }
                return true;
            } else if (item.getItemId() == R.id.drawer_switch_sign_in_type) {
                if (isNotLoginActivity()) {
                    Intent signInIntent = new Intent(AbsSyncBaseActivity.this, LoginActivity.class);
                    signInIntent.putExtra(IntentConsts.INTENT_KEY_APP_NAME, mAppName);
                    signInIntent.putExtra(Constants.LOGIN_INTENT_TYPE_KEY, Constants.LOGIN_TYPE_SWITCH_SIGN_IN_TYPE);
                    startActivity(signInIntent);
                }
                return true;
            } else if (item.getItemId() == R.id.drawer_server_login) {
                navigateToUpdateServerSettings();
            }

            return false;
        }
    }

    private static final String TAG = AbsSyncBaseActivity.class.getSimpleName();

    public static final int AUTHORIZE_ACCOUNT_RESULT_CODE = 1;
    protected static final int RESOLVE_CONFLICT_ACTIVITY_RESULT_CODE = 30;
    protected static final int SETTINGS_ACTIVITY_RESULT_CODE = 100;

    protected String mAppName;
    protected PropertiesSingleton mProps;

    private final Object interfaceGuard = new Object();
    // interfaceGuard guards access to all of the following...
    private IOdkSyncServiceInterface odkSyncInterfaceGuarded;
    private boolean mBoundGuarded = false;
    // end guarded access.

    private MaterialToolbar toolbar;
    private NavigationView navView;
    private DrawerLayout drawerLayout;
    private Button btnDrawerSignIn;

    protected NavController navController;
    protected AbsSyncViewModel absSyncViewModel;

    abstract void initializeViewModelAndNavController();

    abstract void navigateToHomeFragment();

    abstract void navigateToAboutFragment();

    abstract void navigateToUpdateServerSettings();

    abstract boolean isNotLoginActivity();

    abstract boolean isCurrentDestinationAboutFragment();

    abstract boolean isCurrentDestinationUpdateServerSettings();

    @Override
    public void onServiceConnected(ComponentName name, IBinder service) {
        if (!name.getClassName().equals(IntentConsts.Sync.SYNC_SERVICE_CLASS)) {
            WebLogger.getLogger(getAppName()).e(TAG, "[onServiceConnected] Unrecognized service");
            return;
        }

        synchronized (interfaceGuard) {
            odkSyncInterfaceGuarded = (service == null) ?
                    null :
                    IOdkSyncServiceInterface.Stub.asInterface(service);
            mBoundGuarded = (odkSyncInterfaceGuarded != null);
        }
        WebLogger.getLogger(getAppName()).i(TAG, "[onServiceConnected] Bound to sync service");
    }

    @Override
    public void onServiceDisconnected(ComponentName name) {
        WebLogger.getLogger(getAppName()).i(TAG, "[onServiceDisconnected] Unbound to sync service");
        synchronized (interfaceGuard) {
            odkSyncInterfaceGuarded = null;
            mBoundGuarded = false;
        }
    }

    /**
     * called by fragments that want to do something on the sync service connection.
     *
     * @param callback - callback for fragments that want to use sync service
     */
    public void invokeSyncInterfaceAction(DoSyncActionCallback callback) {
        try {
            boolean bound;
            IOdkSyncServiceInterface theInterface;
            synchronized (interfaceGuard) {
                theInterface = odkSyncInterfaceGuarded;
                bound = mBoundGuarded;

            }
            if (callback != null) {
                callback.doAction(theInterface);
            }
        } catch (RemoteException e) {
            WebLogger.getLogger(getAppName()).printStackTrace(e);
            WebLogger.getLogger(getAppName())
                    .e(TAG, " [invokeSyncInterfaceAction] exception while invoking sync service");
            Toast.makeText(this, " [invokeSyncInterfaceAction] Exception while invoking sync service",
                    Toast.LENGTH_LONG).show();
        }
    }

    @Override
    protected void onCreate(Bundle savedInstanceState) {
        super.onCreate(savedInstanceState);
        setContentView(R.layout.sync_activity);

        // IMPORTANT NOTE: the Application object is not yet created!
        // Used to ensure that the singleton has been initialized properly
        AndroidConnectFactory.configure();

        // Used by app designer grunt task "clean"
        if (getIntent() != null && getIntent().hasExtra("showLogin")) {
            if (!absSyncViewModel.getStarted()) {
                absSyncViewModel.setStarted(true);
                Intent i = new Intent(this, LoginActivity.class);
                i.putExtra(IntentConsts.INTENT_KEY_APP_NAME, getAppName());
                startActivity(i);
            }
        }

        findViewsAndAttachListeners();
        setupViewModelAndNavController();
        handleLifecycleEvents();
    }

    /**
     * Finding the different views required and attaching onClick Listeners to them
     */
    protected void findViewsAndAttachListeners() {
        toolbar = findViewById(R.id.toolbarSyncActivity);

        navView = findViewById(R.id.navViewSync);
        drawerLayout = findViewById(R.id.drawerLayoutSync);

        btnDrawerSignIn = navView.getHeaderView(0).findViewById(R.id.btnDrawerLogin);

        ImageButton btnDrawerOpen = findViewById(R.id.btnDrawerOpen);
        ImageButton btnDrawerClose = navView.getHeaderView(0).findViewById(R.id.btnDrawerClose);

        OnButtonClick onButtonClick = new OnButtonClick();
        btnDrawerSignIn.setOnClickListener(onButtonClick);
        btnDrawerOpen.setOnClickListener(onButtonClick);
        btnDrawerClose.setOnClickListener(onButtonClick);

        toolbar.setOnMenuItemClickListener(new OnToolbarMenuItemClick());
        navView.setNavigationItemSelectedListener(new OnDrawerMenuItemClick());
    }

    private void setupViewModelAndNavController() {
        navController = Navigation.findNavController(this, R.id.navHostSync);

        initializeViewModelAndNavController();
        updateViewModelWithProps();

        absSyncViewModel.getCurrentUserState().observe(this, userState -> {
            if (userState == UserState.LOGGED_OUT) {
                inLoggedOutState();
            } else if (userState == UserState.ANONYMOUS) {
                inAnonymousState();
            } else {
                inAuthenticatedState();
            }
        });

        absSyncViewModel.checkIsFirstLaunch().observe(this, aBoolean -> {
            if (aBoolean)
                onFirstLaunch();
        });

        absSyncViewModel.checkIsAnonymousAllowed().observe(this, aBoolean -> {
            if (absSyncViewModel.getUserState() == UserState.AUTHENTICATED_USER) {
                setSwitchSignInEnabled(aBoolean);
            } else
                setSwitchSignInEnabled(true);
        });

        navController.addOnDestinationChangedListener((controller, destination, arguments) -> {
            navView.getMenu().findItem(R.id.drawer_about_us).setEnabled(!isCurrentDestinationAboutFragment());

            if (isCurrentDestinationUpdateServerSettings()) {
                toolbar.setVisibility(View.GONE);
                drawerLayout.setDrawerLockMode(DrawerLayout.LOCK_MODE_LOCKED_CLOSED);
            } else {
                toolbar.setVisibility(View.VISIBLE);
                drawerLayout.setDrawerLockMode(DrawerLayout.LOCK_MODE_UNLOCKED);
            }

            if (mAppName != null)
                updateViewModelWithProps();
        });
    }

    private void handleLifecycleEvents() {
        getLifecycle().addObserver((LifecycleEventObserver) (source, event) -> {
            switch (event) {
                case ON_CREATE: {
                    WebLogger.getLogger(getAppName()).i(TAG, " [onCreate]");
                    break;
                }
                case ON_START: {
                    WebLogger.getLogger(getAppName()).i(TAG, " [onStart]");
                    break;
                }
                case ON_RESUME: {
                    // Do this in on resume so that if we resolve a row it will be refreshed
                    // when we come back.
                    if (getAppName() == null) {
                        Log.e(TAG, IntentConsts.INTENT_KEY_APP_NAME + " [onResume] not supplied on intent");
                        setResult(Activity.RESULT_CANCELED);
                        finish();
                        return;
                    }

                    try {
                        WebLogger.getLogger(getAppName()).i(TAG, "[onResume] Attempting bind to sync service");
                        Intent bind_intent = new Intent();
                        bind_intent.setClassName(IntentConsts.Sync.APPLICATION_NAME,
                                IntentConsts.Sync.SYNC_SERVICE_CLASS);
                        bindService(bind_intent, AbsSyncBaseActivity.this,
                                Context.BIND_AUTO_CREATE | Context.BIND_ADJUST_WITH_ACTIVITY);
                    } catch (Exception e) {
                        e.printStackTrace();
                    }

                    if (navController.getCurrentDestination() == null)
                        navigateToHomeFragment();

                    updateViewModelWithProps();
                    break;
                }
                case ON_PAUSE: {
                    boolean callUnbind = false;
                    synchronized (interfaceGuard) {
                        callUnbind = mBoundGuarded;
                        odkSyncInterfaceGuarded = null;
                        mBoundGuarded = false;
                    }

                    if (callUnbind) {
                        unbindService(AbsSyncBaseActivity.this);
                        WebLogger.getLogger(getAppName()).i(TAG, " [onPause] Unbound to sync service");
                    }

                    WebLogger.getLogger(getAppName()).i(TAG, " [onPause]");
                }
                case ON_STOP: {
                    WebLogger.getLogger(getAppName()).i(TAG, " [onStop]");
                    break;
                }
                case ON_DESTROY: {
                    WebLogger.getLogger(getAppName()).i(TAG, " [onDestroy]");
                    break;
                }
            }
        });
    }

    private void onFirstLaunch() {
        PropertiesSingleton props = getProps();
        props.setProperties(Collections.singletonMap(CommonToolProperties.KEY_FIRST_LAUNCH, Boolean.toString(false)));

        androidx.appcompat.app.AlertDialog alertDialog = new androidx.appcompat.app.AlertDialog
                .Builder(this)
                .setMessage(R.string.configure_server_settings)
                .setCancelable(false)
                .setPositiveButton(R.string.yes, (dialog, which) -> {
                    dialog.dismiss();
                    navigateToUpdateServerSettings();
                })
                .setNegativeButton(R.string.no, (dialog, which) -> dialog.dismiss()).create();

        alertDialog.setCanceledOnTouchOutside(false);
        alertDialog.show();
    }

    /**
     * Actions in the Logged-Out User State
     */
    private void inLoggedOutState() {
        handleDrawerVisibility(false, false, false);
        btnDrawerSignIn.setText(R.string.drawer_sign_in_button_text);
        if (isNotLoginActivity())
            btnDrawerSignIn.setVisibility(View.VISIBLE);
        else
            btnDrawerSignIn.setVisibility(View.GONE);
    }

    /**
     * Actions in the Anonymous User State
     */
    private void inAnonymousState() {
        handleDrawerVisibility(true, isNotLoginActivity(), false);
        btnDrawerSignIn.setText(R.string.drawer_sign_out_button_text);
        btnDrawerSignIn.setVisibility(View.VISIBLE);
    }

    /**
     * Actions in the Authenticated User State
     */
    private void inAuthenticatedState() {
        handleDrawerVisibility(true, isNotLoginActivity(), isNotLoginActivity());
        btnDrawerSignIn.setText(R.string.drawer_sign_out_button_text);
        btnDrawerSignIn.setEnabled(true);
        btnDrawerSignIn.setVisibility(View.VISIBLE);
    }

    /**
     * Handling the Visibility of Menu Items in the Navigation Drawer
     * It also sets the Text of Sign-In button with respect to the User State
     *
     * @param resolve_visible        : The Visibility of Resolve Conflicts Item
     * @param switch_sign_in_visible : The Visibility of Switch Sign-In Method Item
     * @param update_cred_visible    : The Visibility of Update User Credentials Item
     */
    private void handleDrawerVisibility(boolean resolve_visible, boolean switch_sign_in_visible, boolean update_cred_visible) {
        Menu menu = navView.getMenu();
        menu.findItem(R.id.drawer_resolve_conflict).setVisible(resolve_visible);
        menu.findItem(R.id.drawer_switch_sign_in_type).setVisible(switch_sign_in_visible);
        menu.findItem(R.id.drawer_update_credentials).setVisible(update_cred_visible);
    }

    /**
     * Actions on Clicking on the Sign-In Button
     */
    private void onSignInButtonClicked() {
        Intent signInIntent = new Intent(this, LoginActivity.class);
        signInIntent.putExtra(IntentConsts.INTENT_KEY_APP_NAME, mAppName);
        startActivity(signInIntent);
    }

    /**
     * Actions on Clicking on the Sign-Out Button
     */
    private void onSignOutButtonClicked() {
        ODKServicesPropertyUtils.clearActiveUser(getProps());
        drawerLayout.closeDrawer(GravityCompat.START);
        updateViewModelWithProps();
        if (!isNotLoginActivity()) {
            onSignInButtonClicked();
            this.finish();
        }
    }

    private void setSwitchSignInEnabled(boolean enabled) {
        navView.getMenu().findItem(R.id.drawer_switch_sign_in_type).setEnabled(enabled);
    }

    @Override
    public String getAppName() {
        if (mAppName == null) {
            mAppName = getIntent().getStringExtra(IntentConsts.INTENT_KEY_APP_NAME);
            if (mAppName == null) {
                mAppName = ODKFileUtils.getOdkDefaultAppName();
            }
            Log.e(TAG, mAppName);
        }
        return mAppName;
    }

    @Override
    public PropertiesSingleton getProps() {
        if (mProps == null) {
            mProps = CommonToolProperties.get(this, getAppName());
        }
        return mProps;
    }

    public static void showAuthenticationErrorDialog(final Activity activity, String message) {
        AlertDialog.Builder builder = new AlertDialog.Builder(activity);
        builder.setTitle(R.string.authentication_error);
        builder.setMessage(message);
        builder.setNeutralButton(android.R.string.ok, new DialogInterface.OnClickListener() {
            public void onClick(DialogInterface dialog, int id) {
                activity.finish();
                dialog.dismiss();
            }
        });
        AlertDialog dialog = builder.create();
        dialog.show();
    }

    public AbsSyncViewModel getViewModel() {
        return absSyncViewModel;
    }

    public void updateViewModelWithProps() {
        absSyncViewModel.setAppName(getAppName());

        PropertiesSingleton props = getProps();
        absSyncViewModel.setServerUrl(props.getProperty(CommonToolProperties.KEY_SYNC_SERVER_URL));
        absSyncViewModel.setIsServerVerified(Boolean.parseBoolean(props.getProperty(CommonToolProperties.KEY_IS_SERVER_VERIFIED)));

        absSyncViewModel.setIsFirstLaunch(Boolean.parseBoolean(props.getProperty(CommonToolProperties.KEY_FIRST_LAUNCH)));

        absSyncViewModel.setCurrentUserState(UserState.valueOf(props.getProperty(CommonToolProperties.KEY_CURRENT_USER_STATE)));
        absSyncViewModel.setUsername(props.getProperty(CommonToolProperties.KEY_USERNAME));

        boolean isAnonymousSignInUsed = Boolean.parseBoolean(props.getProperty(CommonToolProperties.KEY_IS_ANONYMOUS_SIGN_IN_USED));

        if (isAnonymousSignInUsed) {
            boolean isAnonymousAllowed = Boolean.parseBoolean(props.getProperty(CommonToolProperties.KEY_IS_ANONYMOUS_ALLOWED));
            absSyncViewModel.setIsAnonymousAllowed(isAnonymousAllowed);
        }

        absSyncViewModel.setIsAnonymousSignInUsed(isAnonymousSignInUsed);

        String userVerifiedStr = props.getProperty(CommonToolProperties.KEY_IS_USER_AUTHENTICATED);
        if (userVerifiedStr != null) {
            absSyncViewModel.setIsUserVerified(Boolean.parseBoolean(userVerifiedStr));
        }

        String lastSyncStr = props.getProperty(CommonToolProperties.KEY_LAST_SYNC_INFO);
        if (lastSyncStr != null) {
            absSyncViewModel.setIsLastSyncTimeAvailable(true);
            absSyncViewModel.setLastSyncTime(Long.parseLong(lastSyncStr));
        } else
            absSyncViewModel.setIsLastSyncTimeAvailable(false);

        if (props.containsKey(CommonToolProperties.KEY_SYNC_ATTACHMENT_STATE) && props.getProperty(CommonToolProperties.KEY_SYNC_ATTACHMENT_STATE) != null) {
            String state = props.getProperty(CommonToolProperties.KEY_SYNC_ATTACHMENT_STATE);
            try {
                absSyncViewModel.updateSyncAttachmentState(SyncAttachmentState.valueOf(state));
            } catch (IllegalArgumentException e) {
                absSyncViewModel.updateSyncAttachmentState(SyncAttachmentState.SYNC);
            }
        }
    }
=======
    implements IAppAwareActivity, IOdkAppPropertiesActivity, ISyncServiceInterfaceActivity,
    ServiceConnection {

   private static final String TAG = AbsSyncBaseActivity.class.getSimpleName();

   public static final int AUTHORIZE_ACCOUNT_RESULT_CODE = 1;
   protected static final int RESOLVE_CONFLICT_ACTIVITY_RESULT_CODE = 30;
   protected static final int SETTINGS_ACTIVITY_RESULT_CODE = 100;

   protected String mAppName;
   protected PropertiesSingleton mProps;
   private boolean started = false;

   private final Object interfaceGuard = new Object();
   // interfaceGuard guards access to all of the following...
   private IOdkSyncServiceInterface odkSyncInterfaceGuarded;
   private boolean mBoundGuarded = false;
   // end guarded access.

   @Override public void onServiceConnected(ComponentName name, IBinder service) {
      if (!name.getClassName().equals(IntentConsts.Sync.SYNC_SERVICE_CLASS)) {
         WebLogger.getLogger(getAppName()).e(TAG, "[onServiceConnected] Unrecognized service");
         return;
      }

      synchronized (interfaceGuard) {
         odkSyncInterfaceGuarded = (service == null) ?
             null :
             IOdkSyncServiceInterface.Stub.asInterface(service);
         mBoundGuarded = (odkSyncInterfaceGuarded != null);
      }
      WebLogger.getLogger(getAppName()).i(TAG, "[onServiceConnected] Bound to sync service");
   }

   @Override public void onServiceDisconnected(ComponentName name) {
      WebLogger.getLogger(getAppName()).i(TAG, "[onServiceDisconnected] Unbound to sync service");
      synchronized (interfaceGuard) {
         odkSyncInterfaceGuarded = null;
         mBoundGuarded = false;
      }
   }

   /**
    * called by fragments that want to do something on the sync service connection.
    *
    * @param callback - callback for fragments that want to use sync service
    */
   public void invokeSyncInterfaceAction(DoSyncActionCallback callback) {
      try {
         boolean bound;
         IOdkSyncServiceInterface theInterface;
         synchronized (interfaceGuard) {
            theInterface = odkSyncInterfaceGuarded;
            bound = mBoundGuarded;

         }
         if (callback != null) {
            callback.doAction(theInterface);
         }
      } catch (RemoteException e) {
         WebLogger.getLogger(getAppName()).printStackTrace(e);
         WebLogger.getLogger(getAppName())
             .e(TAG, " [invokeSyncInterfaceAction] exception while invoking sync service");
         Toast.makeText(this, " [invokeSyncInterfaceAction] Exception while invoking sync service",
             Toast.LENGTH_LONG).show();
      }
   }

   @Override protected void onCreate(Bundle savedInstanceState) {
      super.onCreate(savedInstanceState);

      WebLogger.getLogger(getAppName()).i(TAG, " [onCreate]");
      setContentView(R.layout.sync_activity);

      // IMPORTANT NOTE: the Application object is not yet created!
      // Used to ensure that the singleton has been initialized properly
      AndroidConnectFactory.configure();

      // Used by app designer grunt task "clean"
      if (getIntent() != null && getIntent().hasExtra("showLogin")) {
         if (savedInstanceState != null && savedInstanceState.containsKey("started")) {
            started = savedInstanceState.getBoolean("started");
         }
         if (!started) {
            started = true;
            Intent i = new Intent(this, LoginActivity.class);
            i.putExtra(IntentConsts.INTENT_KEY_APP_NAME, getAppName());
            startActivity(i);
         }
      }

   }

   @Override protected void onResume() {
      super.onResume();

      // Do this in on resume so that if we resolve a row it will be refreshed
      // when we come back.
      if (getAppName() == null) {
         Log.e(TAG, IntentConsts.INTENT_KEY_APP_NAME + " [onResume] not supplied on intent");
         setResult(Activity.RESULT_CANCELED);
         finish();
         return;
      }

      try {
         WebLogger.getLogger(getAppName()).i(TAG, "[onResume] Attempting bind to sync service");
         Intent bind_intent = new Intent();
         bind_intent.setClassName(IntentConsts.Sync.APPLICATION_NAME,
             IntentConsts.Sync.SYNC_SERVICE_CLASS);
         bindService(bind_intent, this,
             Context.BIND_AUTO_CREATE | Context.BIND_ADJUST_WITH_ACTIVITY);
      } catch (Exception e) {
         e.printStackTrace();
      }

   }

   @Override public void onSaveInstanceState(Bundle outState) {
      super.onSaveInstanceState(outState);
      outState.putBoolean("started", started);
   }

   @Override
   protected void onDestroy() {

      WebLogger.getLogger(getAppName()).i(TAG, " [onDestroy]");

      super.onDestroy();
   }

   @Override
   protected void onPause() {
      super.onPause();


      boolean callUnbind = false;
      synchronized (interfaceGuard) {
         callUnbind = mBoundGuarded;
         odkSyncInterfaceGuarded = null;
         mBoundGuarded = false;
      }

      if (callUnbind) {
         unbindService(this);
         WebLogger.getLogger(getAppName()).i(TAG, " [onPause] Unbound to sync service");
      }

      WebLogger.getLogger(getAppName()).i(TAG, " [onPause]");
   }

   @Override
   protected void onStop() {
      super.onStop();

      WebLogger.getLogger(getAppName()).i(TAG, " [onStop]");
   }

   @Override
   protected void onStart() {
      super.onStart();

      WebLogger.getLogger(getAppName()).i(TAG, " [onStart]");
   }

   @Override
   protected void onRestart() {
      super.onRestart();

      WebLogger.getLogger(getAppName()).i(TAG, " [onRestart]");
   }

   @Override public String getAppName() {
      if (mAppName == null) {
         mAppName = getIntent().getStringExtra(IntentConsts.INTENT_KEY_APP_NAME);
         if(mAppName == null) {
            mAppName = ODKFileUtils.getOdkDefaultAppName();
         }
         Log.e(TAG, mAppName);
      }
      return mAppName;
   }

   @Override
   public boolean onCreateOptionsMenu(Menu menu) {
      // Inflate the menu; this adds items to the action bar if it is present.
      getMenuInflater().inflate(R.menu.main, menu);
      return true;
   }

   @Override
   public boolean onPrepareOptionsMenu(Menu menu) {
      menu.findItem(R.id.action_sync).setVisible(false);
      menu.findItem(R.id.action_verify_server_settings).setVisible(false);
      menu.findItem(R.id.action_change_user).setVisible(false);
      // right?
      return super.onPrepareOptionsMenu(menu);
   }

   @Override
   public boolean onOptionsItemSelected(MenuItem item) {

      // Handle action bar item clicks here. The action bar will
      // automatically handle clicks on the Home/Up button, so long
      // as you specify a parent activity in AndroidManifest.xml.
      int id = item.getItemId();
      if (id == R.id.action_sync) {
         return true;
      }
      if (id == R.id.action_verify_server_settings) {
         return true;
      }

      if (id == R.id.action_resolve_conflict) {
         Intent i = new Intent(this, AllConflictsResolutionActivity.class);
         i.putExtra(IntentConsts.INTENT_KEY_APP_NAME, getAppName());
         startActivityForResult(i, RESOLVE_CONFLICT_ACTIVITY_RESULT_CODE);
         return true;
      }

      if (id == R.id.action_about) {

         FragmentManager mgr = getSupportFragmentManager();
         GoToAboutFragment.GotoAboutFragment(mgr,R.id.sync_activity_view);
         return true;
      }

      if (id == R.id.action_settings) {

         Intent intent = new Intent(this, AppPropertiesActivity.class);
         intent.putExtra(IntentConsts.INTENT_KEY_APP_NAME, getAppName());
         startActivityForResult(intent, SETTINGS_ACTIVITY_RESULT_CODE);
         return true;
      }

      if (id == R.id.action_change_user) {

         Intent i = new Intent(this, LoginActivity.class);
         i.putExtra(IntentConsts.INTENT_KEY_APP_NAME, getAppName());
         startActivity(i);
         return true;
      }
      return super.onOptionsItemSelected(item);
   }

   @Override public PropertiesSingleton getProps() {
      if (mProps == null) {
         mProps = CommonToolProperties.get(this, getAppName());
      }
      return mProps;
   }

   public static void showAuthenticationErrorDialog(final Activity activity, String message) {
      AlertDialog.Builder builder = new AlertDialog.Builder(activity);
      builder.setTitle(R.string.authentication_error);
      builder.setMessage(message);
      builder.setNeutralButton(android.R.string.ok, new DialogInterface.OnClickListener() {
         public void onClick(DialogInterface dialog, int id) {
            if (activity instanceof VerifyServerSettingsActivity){
               activity.finish();
            }
            dialog.dismiss();
         }
      });
      AlertDialog dialog = builder.create();
      dialog.show();
   }
>>>>>>> f744e6ee
}<|MERGE_RESOLUTION|>--- conflicted
+++ resolved
@@ -49,7 +49,6 @@
 import org.opendatakit.activities.IAppAwareActivity;
 import org.opendatakit.consts.IntentConsts;
 import org.opendatakit.logging.WebLogger;
-import org.opendatakit.logging.desktop.WebLoggerDesktopFactoryImpl;
 import org.opendatakit.properties.CommonToolProperties;
 import org.opendatakit.properties.PropertiesSingleton;
 import org.opendatakit.services.R;
@@ -76,7 +75,6 @@
  */
 
 public abstract class AbsSyncBaseActivity extends AppCompatActivity
-<<<<<<< HEAD
         implements IAppAwareActivity, IOdkAppPropertiesActivity, ISyncServiceInterfaceActivity,
         ServiceConnection {
 
@@ -542,7 +540,9 @@
         builder.setMessage(message);
         builder.setNeutralButton(android.R.string.ok, new DialogInterface.OnClickListener() {
             public void onClick(DialogInterface dialog, int id) {
-                activity.finish();
+                if (activity instanceof VerifyServerSettingsActivity) {
+                    activity.finish();
+                }
                 dialog.dismiss();
             }
         });
@@ -596,273 +596,4 @@
             }
         }
     }
-=======
-    implements IAppAwareActivity, IOdkAppPropertiesActivity, ISyncServiceInterfaceActivity,
-    ServiceConnection {
-
-   private static final String TAG = AbsSyncBaseActivity.class.getSimpleName();
-
-   public static final int AUTHORIZE_ACCOUNT_RESULT_CODE = 1;
-   protected static final int RESOLVE_CONFLICT_ACTIVITY_RESULT_CODE = 30;
-   protected static final int SETTINGS_ACTIVITY_RESULT_CODE = 100;
-
-   protected String mAppName;
-   protected PropertiesSingleton mProps;
-   private boolean started = false;
-
-   private final Object interfaceGuard = new Object();
-   // interfaceGuard guards access to all of the following...
-   private IOdkSyncServiceInterface odkSyncInterfaceGuarded;
-   private boolean mBoundGuarded = false;
-   // end guarded access.
-
-   @Override public void onServiceConnected(ComponentName name, IBinder service) {
-      if (!name.getClassName().equals(IntentConsts.Sync.SYNC_SERVICE_CLASS)) {
-         WebLogger.getLogger(getAppName()).e(TAG, "[onServiceConnected] Unrecognized service");
-         return;
-      }
-
-      synchronized (interfaceGuard) {
-         odkSyncInterfaceGuarded = (service == null) ?
-             null :
-             IOdkSyncServiceInterface.Stub.asInterface(service);
-         mBoundGuarded = (odkSyncInterfaceGuarded != null);
-      }
-      WebLogger.getLogger(getAppName()).i(TAG, "[onServiceConnected] Bound to sync service");
-   }
-
-   @Override public void onServiceDisconnected(ComponentName name) {
-      WebLogger.getLogger(getAppName()).i(TAG, "[onServiceDisconnected] Unbound to sync service");
-      synchronized (interfaceGuard) {
-         odkSyncInterfaceGuarded = null;
-         mBoundGuarded = false;
-      }
-   }
-
-   /**
-    * called by fragments that want to do something on the sync service connection.
-    *
-    * @param callback - callback for fragments that want to use sync service
-    */
-   public void invokeSyncInterfaceAction(DoSyncActionCallback callback) {
-      try {
-         boolean bound;
-         IOdkSyncServiceInterface theInterface;
-         synchronized (interfaceGuard) {
-            theInterface = odkSyncInterfaceGuarded;
-            bound = mBoundGuarded;
-
-         }
-         if (callback != null) {
-            callback.doAction(theInterface);
-         }
-      } catch (RemoteException e) {
-         WebLogger.getLogger(getAppName()).printStackTrace(e);
-         WebLogger.getLogger(getAppName())
-             .e(TAG, " [invokeSyncInterfaceAction] exception while invoking sync service");
-         Toast.makeText(this, " [invokeSyncInterfaceAction] Exception while invoking sync service",
-             Toast.LENGTH_LONG).show();
-      }
-   }
-
-   @Override protected void onCreate(Bundle savedInstanceState) {
-      super.onCreate(savedInstanceState);
-
-      WebLogger.getLogger(getAppName()).i(TAG, " [onCreate]");
-      setContentView(R.layout.sync_activity);
-
-      // IMPORTANT NOTE: the Application object is not yet created!
-      // Used to ensure that the singleton has been initialized properly
-      AndroidConnectFactory.configure();
-
-      // Used by app designer grunt task "clean"
-      if (getIntent() != null && getIntent().hasExtra("showLogin")) {
-         if (savedInstanceState != null && savedInstanceState.containsKey("started")) {
-            started = savedInstanceState.getBoolean("started");
-         }
-         if (!started) {
-            started = true;
-            Intent i = new Intent(this, LoginActivity.class);
-            i.putExtra(IntentConsts.INTENT_KEY_APP_NAME, getAppName());
-            startActivity(i);
-         }
-      }
-
-   }
-
-   @Override protected void onResume() {
-      super.onResume();
-
-      // Do this in on resume so that if we resolve a row it will be refreshed
-      // when we come back.
-      if (getAppName() == null) {
-         Log.e(TAG, IntentConsts.INTENT_KEY_APP_NAME + " [onResume] not supplied on intent");
-         setResult(Activity.RESULT_CANCELED);
-         finish();
-         return;
-      }
-
-      try {
-         WebLogger.getLogger(getAppName()).i(TAG, "[onResume] Attempting bind to sync service");
-         Intent bind_intent = new Intent();
-         bind_intent.setClassName(IntentConsts.Sync.APPLICATION_NAME,
-             IntentConsts.Sync.SYNC_SERVICE_CLASS);
-         bindService(bind_intent, this,
-             Context.BIND_AUTO_CREATE | Context.BIND_ADJUST_WITH_ACTIVITY);
-      } catch (Exception e) {
-         e.printStackTrace();
-      }
-
-   }
-
-   @Override public void onSaveInstanceState(Bundle outState) {
-      super.onSaveInstanceState(outState);
-      outState.putBoolean("started", started);
-   }
-
-   @Override
-   protected void onDestroy() {
-
-      WebLogger.getLogger(getAppName()).i(TAG, " [onDestroy]");
-
-      super.onDestroy();
-   }
-
-   @Override
-   protected void onPause() {
-      super.onPause();
-
-
-      boolean callUnbind = false;
-      synchronized (interfaceGuard) {
-         callUnbind = mBoundGuarded;
-         odkSyncInterfaceGuarded = null;
-         mBoundGuarded = false;
-      }
-
-      if (callUnbind) {
-         unbindService(this);
-         WebLogger.getLogger(getAppName()).i(TAG, " [onPause] Unbound to sync service");
-      }
-
-      WebLogger.getLogger(getAppName()).i(TAG, " [onPause]");
-   }
-
-   @Override
-   protected void onStop() {
-      super.onStop();
-
-      WebLogger.getLogger(getAppName()).i(TAG, " [onStop]");
-   }
-
-   @Override
-   protected void onStart() {
-      super.onStart();
-
-      WebLogger.getLogger(getAppName()).i(TAG, " [onStart]");
-   }
-
-   @Override
-   protected void onRestart() {
-      super.onRestart();
-
-      WebLogger.getLogger(getAppName()).i(TAG, " [onRestart]");
-   }
-
-   @Override public String getAppName() {
-      if (mAppName == null) {
-         mAppName = getIntent().getStringExtra(IntentConsts.INTENT_KEY_APP_NAME);
-         if(mAppName == null) {
-            mAppName = ODKFileUtils.getOdkDefaultAppName();
-         }
-         Log.e(TAG, mAppName);
-      }
-      return mAppName;
-   }
-
-   @Override
-   public boolean onCreateOptionsMenu(Menu menu) {
-      // Inflate the menu; this adds items to the action bar if it is present.
-      getMenuInflater().inflate(R.menu.main, menu);
-      return true;
-   }
-
-   @Override
-   public boolean onPrepareOptionsMenu(Menu menu) {
-      menu.findItem(R.id.action_sync).setVisible(false);
-      menu.findItem(R.id.action_verify_server_settings).setVisible(false);
-      menu.findItem(R.id.action_change_user).setVisible(false);
-      // right?
-      return super.onPrepareOptionsMenu(menu);
-   }
-
-   @Override
-   public boolean onOptionsItemSelected(MenuItem item) {
-
-      // Handle action bar item clicks here. The action bar will
-      // automatically handle clicks on the Home/Up button, so long
-      // as you specify a parent activity in AndroidManifest.xml.
-      int id = item.getItemId();
-      if (id == R.id.action_sync) {
-         return true;
-      }
-      if (id == R.id.action_verify_server_settings) {
-         return true;
-      }
-
-      if (id == R.id.action_resolve_conflict) {
-         Intent i = new Intent(this, AllConflictsResolutionActivity.class);
-         i.putExtra(IntentConsts.INTENT_KEY_APP_NAME, getAppName());
-         startActivityForResult(i, RESOLVE_CONFLICT_ACTIVITY_RESULT_CODE);
-         return true;
-      }
-
-      if (id == R.id.action_about) {
-
-         FragmentManager mgr = getSupportFragmentManager();
-         GoToAboutFragment.GotoAboutFragment(mgr,R.id.sync_activity_view);
-         return true;
-      }
-
-      if (id == R.id.action_settings) {
-
-         Intent intent = new Intent(this, AppPropertiesActivity.class);
-         intent.putExtra(IntentConsts.INTENT_KEY_APP_NAME, getAppName());
-         startActivityForResult(intent, SETTINGS_ACTIVITY_RESULT_CODE);
-         return true;
-      }
-
-      if (id == R.id.action_change_user) {
-
-         Intent i = new Intent(this, LoginActivity.class);
-         i.putExtra(IntentConsts.INTENT_KEY_APP_NAME, getAppName());
-         startActivity(i);
-         return true;
-      }
-      return super.onOptionsItemSelected(item);
-   }
-
-   @Override public PropertiesSingleton getProps() {
-      if (mProps == null) {
-         mProps = CommonToolProperties.get(this, getAppName());
-      }
-      return mProps;
-   }
-
-   public static void showAuthenticationErrorDialog(final Activity activity, String message) {
-      AlertDialog.Builder builder = new AlertDialog.Builder(activity);
-      builder.setTitle(R.string.authentication_error);
-      builder.setMessage(message);
-      builder.setNeutralButton(android.R.string.ok, new DialogInterface.OnClickListener() {
-         public void onClick(DialogInterface dialog, int id) {
-            if (activity instanceof VerifyServerSettingsActivity){
-               activity.finish();
-            }
-            dialog.dismiss();
-         }
-      });
-      AlertDialog dialog = builder.create();
-      dialog.show();
-   }
->>>>>>> f744e6ee
 }