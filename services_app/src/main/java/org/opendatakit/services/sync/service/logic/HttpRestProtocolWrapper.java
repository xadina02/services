/*
 * Copyright (C) 2012 University of Washington
 *
 * Licensed under the Apache License, Version 2.0 (the "License"); you may not
 * use this file except in compliance with the License. You may obtain a copy of
 * the License at
 *
 * http://www.apache.org/licenses/LICENSE-2.0
 *
 * Unless required by applicable law or agreed to in writing, software
 * distributed under the License is distributed on an "AS IS" BASIS, WITHOUT
 * WARRANTIES OR CONDITIONS OF ANY KIND, either express or implied. See the
 * License for the specific language governing permissions and limitations under
 * the License.
 */
package org.opendatakit.services.sync.service.logic;

import android.accounts.Account;
import android.accounts.AccountManager;
import org.apache.commons.lang3.CharEncoding;
import org.opendatakit.aggregate.odktables.rest.ApiConstants;
import org.opendatakit.logging.WebLogger;
import org.opendatakit.logging.WebLoggerIf;
import org.opendatakit.httpclientandroidlib.*;
import org.opendatakit.httpclientandroidlib.auth.AuthScope;
import org.opendatakit.httpclientandroidlib.auth.Credentials;
import org.opendatakit.httpclientandroidlib.auth.UsernamePasswordCredentials;
import org.opendatakit.httpclientandroidlib.client.ClientProtocolException;
import org.opendatakit.httpclientandroidlib.client.CookieStore;
import org.opendatakit.httpclientandroidlib.client.CredentialsProvider;
import org.opendatakit.httpclientandroidlib.client.config.AuthSchemes;
import org.opendatakit.httpclientandroidlib.client.config.CookieSpecs;
import org.opendatakit.httpclientandroidlib.client.config.RequestConfig;
import org.opendatakit.httpclientandroidlib.client.entity.GzipCompressingEntity;
import org.opendatakit.httpclientandroidlib.client.methods.*;
import org.opendatakit.httpclientandroidlib.client.protocol.HttpClientContext;
import org.opendatakit.httpclientandroidlib.client.utils.URIBuilder;
import org.opendatakit.httpclientandroidlib.config.SocketConfig;
import org.opendatakit.httpclientandroidlib.entity.ByteArrayEntity;
import org.opendatakit.httpclientandroidlib.entity.ContentType;
import org.opendatakit.httpclientandroidlib.impl.client.BasicCookieStore;
import org.opendatakit.httpclientandroidlib.impl.client.BasicCredentialsProvider;
import org.opendatakit.httpclientandroidlib.impl.client.CloseableHttpClient;
import org.opendatakit.httpclientandroidlib.impl.client.HttpClientBuilder;
import org.opendatakit.httpclientandroidlib.message.BasicNameValuePair;
import org.opendatakit.httpclientandroidlib.protocol.BasicHttpContext;
import org.opendatakit.httpclientandroidlib.protocol.HttpContext;
import org.opendatakit.httpclientandroidlib.util.EntityUtils;
import org.opendatakit.services.R;
import org.opendatakit.services.sync.service.SyncExecutionContext;
import org.opendatakit.services.sync.service.exceptions.*;

import java.io.*;
import java.net.*;
import java.nio.charset.Charset;
import java.text.SimpleDateFormat;
import java.util.*;

/**
 * Extraction of the lower-level REST protocol support methods from
 * the AggregateSynchronizer class.
 *
 */
public class HttpRestProtocolWrapper {

  private static final String LOGTAG = HttpRestProtocolWrapper.class.getSimpleName();
  private static final String TOKEN_INFO = "https://www.googleapis.com/oauth2/v1/tokeninfo?access_token=";
  public static final int CONNECTION_TIMEOUT = 60000;

  // parameters for queries that could return a lot of data...
  public static final String CURSOR_PARAMETER = "cursor";
  public static final String FETCH_LIMIT = "fetchLimit";

  // parameter for file downloads -- if we want to have it come down as an attachment.
  public static final String PARAM_AS_ATTACHMENT = "as_attachment";

  // parameters for data/diff/query APIs.
  public static final String QUERY_DATA_ETAG = "data_etag";
  public static final String QUERY_SEQUENCE_VALUE = "sequence_value";
  public static final String QUERY_ACTIVE_ONLY = "active_only";
  // parameters for query API
  public static final String QUERY_START_TIME = "startTime";
  public static final String QUERY_END_TIME = "endTime";

  public static final String BOUNDARY = "boundary";
  public static final String multipartFileHeader = "filename=\"";

  private static final String FORWARD_SLASH = "/";

  private CloseableHttpClient httpClient = null;
  private CloseableHttpClient httpAuthClient = null;

  private HttpContext localContext = null;
  private HttpContext localAuthContext = null;

  private CookieStore cookieStore = null;

  private CredentialsProvider credsProvider = null;

  static Map<String, String> mimeMapping;

  static List<Integer> SC_OK_ONLY;
  static List<Integer> SC_OK_SC_NOT_MODIFIED;
  static List<Integer> SC_OK_SC_CONFLICT;
  static List<Integer> SC_OK_SC_NOT_FOUND;
  static List<Integer> SC_CREATED;
  static List<Integer> SC_CREATED_SC_ACCEPTED;

  static {

    Map<String, String> m = new HashMap<String, String>();
    m.put("jpeg", "image/jpeg");
    m.put("jpg", "image/jpeg");
    m.put("png", "image/png");
    m.put("gif", "image/gif");
    m.put("pbm", "image/x-portable-bitmap");
    m.put("ico", "image/x-icon");
    m.put("bmp", "image/bmp");
    m.put("tiff", "image/tiff");

    m.put("mp2", "audio/mpeg");
    m.put("mp3", "audio/mpeg");
    m.put("wav", "audio/x-wav");

    m.put("asf", "video/x-ms-asf");
    m.put("avi", "video/x-msvideo");
    m.put("mov", "video/quicktime");
    m.put("mpa", "video/mpeg");
    m.put("mpeg", "video/mpeg");
    m.put("mpg", "video/mpeg");
    m.put("mp4", "video/mp4");
    m.put("qt", "video/quicktime");

    m.put("css", "text/css");
    m.put("htm", "text/html");
    m.put("html", "text/html");
    m.put("csv", "text/csv");
    m.put("txt", "text/plain");
    m.put("log", "text/plain");
    m.put("rtf", "application/rtf");
    m.put("pdf", "application/pdf");
    m.put("zip", "application/zip");
    m.put("xlsx", "application/vnd.openxmlformats-officedocument.spreadsheetml.sheet");
    m.put("docx", "application/vnd.openxmlformats-officedocument.wordprocessingml.document");
    m.put("pptx", "application/vnd.openxmlformats-officedocument.presentationml.presentation");
    m.put("xml", "application/xml");
    m.put("js", "application/x-javascript");
    m.put("json", "application/x-javascript");
    mimeMapping = m;

    ArrayList<Integer> al;

    al = new ArrayList<Integer>();
    al.add(HttpStatus.SC_OK);
    SC_OK_ONLY = al;

    al = new ArrayList<Integer>();
    al.add(HttpStatus.SC_OK);
    al.add(HttpStatus.SC_NOT_MODIFIED);
    SC_OK_SC_NOT_MODIFIED = al;

    al = new ArrayList<Integer>();
    al.add(HttpStatus.SC_OK);
    al.add(HttpStatus.SC_CONFLICT);
    SC_OK_SC_CONFLICT = al;

    al = new ArrayList<Integer>();
    al.add(HttpStatus.SC_OK);
    al.add(HttpStatus.SC_NOT_FOUND);
    SC_OK_SC_NOT_FOUND = al;

    al = new ArrayList<Integer>();
    al.add(HttpStatus.SC_CREATED);
    SC_CREATED = al;

    al = new ArrayList<Integer>();
    al.add(HttpStatus.SC_CREATED);
    al.add(HttpStatus.SC_ACCEPTED);
    SC_CREATED_SC_ACCEPTED = al;
  }

  private SyncExecutionContext sc;
  private String accessToken;
  /** normalized aggregateUri */
  private final URI baseUri;
  private final WebLoggerIf log;
  // cookie manager
  private final CookieManager cm;

<<<<<<< HEAD
  /**
   * Constructor that stores the given sync execution context and sets up the cookie manager,
   * http auth client, etc..
   *
   * @param sc the sync execution context to use to pull the aggregate URI, string resources and
   *           app name from
   * @throws InvalidAuthTokenException
   */
  public HttpRestProtocolWrapper(SyncExecutionContext sc) throws InvalidAuthTokenException {
    this.sc = sc;
    this.log = WebLogger.getLogger(sc.getAppName());
    log.e(LOGTAG, "AggregateUri: " + sc.getAggregateUri());
    log.e(LOGTAG, "baseUri: " + normalizeUri(sc.getAggregateUri(), "/"));

    // This is technically not correct, as we should really have a global
    // that we manage for this... If there are two or more service threads
    // running, we could forget other session cookies. But, by creating a
    // new cookie manager here, we ensure that we don't have any stale
    // session cookies at the start of each sync.

    CookieHandler cm = new CookieManager();
    CookieHandler.setDefault(cm);

    // HttpClient for auth tokens
    localAuthContext = new BasicHttpContext();

    SocketConfig socketAuthConfig = SocketConfig.copy(SocketConfig.DEFAULT)
        .setSoTimeout(2 * CONNECTION_TIMEOUT).build();

    RequestConfig requestAuthConfig = RequestConfig.copy(RequestConfig.DEFAULT)
        .setConnectTimeout(CONNECTION_TIMEOUT)
        // support authenticating
        .setAuthenticationEnabled(true)
        // support redirecting to handle http: => https: transition
        .setRedirectsEnabled(true)
        // max redirects is set to 4
        .setMaxRedirects(4).setCircularRedirectsAllowed(true)
        //.setTargetPreferredAuthSchemes(targetPreferredAuthSchemes)
        .setCookieSpec(CookieSpecs.DEFAULT).build();

    httpAuthClient = HttpClientBuilder.create().setDefaultSocketConfig(socketAuthConfig)
        .setDefaultRequestConfig(requestAuthConfig).build();

    // Context
    // context holds authentication state machine, so it cannot be
    // shared across independent activities.
    localContext = new BasicHttpContext();

    CookieStore cookieStore = new BasicCookieStore();
    CredentialsProvider credsProvider = new BasicCredentialsProvider();

    String host = normalizeUri(sc.getAggregateUri(), "/").getHost();
    String authenticationType = sc.getAuthenticationType();

    if (sc.getString(R.string.credential_type_google_account).equals(authenticationType)) {

      String accessToken = sc.getAccessToken();
      checkAccessToken(accessToken);
      this.accessToken = accessToken;

    } else if (sc.getString(R.string.credential_type_username_password)
        .equals(authenticationType)) {
      String username = sc.getUsername();
      String password = sc.getPassword();

      Collection<AuthScope> asList = new ArrayList<>();
      {
        AuthScope a;
        // allow digest auth on any port...
        // TODO switch this to digest
        a = new AuthScope(host, -1, null, AuthSchemes.BASIC);
        asList.add(a);
        // and allow basic auth on the standard TLS/SSL ports...
        a = new AuthScope(host, 443, null, AuthSchemes.BASIC);
        asList.add(a);
        a = new AuthScope(host, 8443, null, AuthSchemes.BASIC);
        asList.add(a);
        // and allow basic auth on the standard TLS/SSL ports...
        a = new AuthScope(host, 443, null, AuthSchemes.BASIC);
        asList.add(a);
        a = new AuthScope(host, 8443, null, AuthSchemes.BASIC);
        asList.add(a);
      }

      // add username
      if (username != null && !username.trim().isEmpty()) {
        log.i(LOGTAG, "adding credential for host: " + host + " username:" + username);
        Credentials c = new UsernamePasswordCredentials(username, password);

=======
>>>>>>> 692cbd3f
  private final URI normalizeUri(String aggregateUri, String additionalPathPortion) {
    URI uriBase = URI.create(aggregateUri).normalize();
    String term = uriBase.getPath();
    if (term.endsWith(FORWARD_SLASH)) {
      if (additionalPathPortion.startsWith(FORWARD_SLASH)) {
        term = term.substring(0, term.length() - 1);
      }
    } else if (!additionalPathPortion.startsWith(FORWARD_SLASH)) {
      term = term + FORWARD_SLASH;
    }
    term = term + additionalPathPortion;
    URI uri = uriBase.resolve(term).normalize();
    log.d(LOGTAG, "normalizeUri: " + uri.toString());
    return uri;
  }

  private static String escapeSegment(String segment) {
    return segment;
    // String encoding = CharEncoding.UTF_8;
    // String encodedSegment;
    // try {
    // encodedSegment = URLEncoder.encode(segment, encoding)
    // .replaceAll("\\+", "%20")
    // .replaceAll("\\%21", "!")
    // .replaceAll("\\%27", "'")
    // .replaceAll("\\%28", "(")
    // .replaceAll("\\%29", ")")
    // .replaceAll("\\%7E", "~");
    //
    // } catch (UnsupportedEncodingException e) {
    // log.printStackTrace(e);
    // throw new IllegalStateException("Should be able to encode with " +
    // encoding);
    // }
    // return encodedSegment;
  }

  /**
   * Format a file path to be pushed up to aggregate. Essentially escapes the
   * string as for an html url, but leaves forward slashes. The path must begin
   * with a forward slash, as if starting at the root directory.
   *
   * @return a properly escaped url, with forward slashes remaining.
   */
  private String uriEncodeSegments(String path) {
    String[] parts = path.split("/");
    StringBuilder b = new StringBuilder();
    for (int i = 0; i < parts.length; ++i) {
      if (i != 0) {
        b.append("/");
      }
      b.append(escapeSegment(parts[i]));
    }
    String escaped = b.toString();
    return escaped;
  }

  private String getTablesUriFragment() {
    /**
     * Path to the tables servlet (the one that manages table definitions) on
     * the Aggregate server.
     */
    return "/odktables/" + escapeSegment(sc.getAppName()) + "/tables/";
  }

  private String getManifestUriFragment() {
    /**
     * Path to the tables servlet (the one that manages table definitions) on
     * the Aggregate server.
     */
    return "/odktables/" + escapeSegment(sc.getAppName()) + "/manifest/"
        + escapeSegment(sc.getOdkClientApiVersion()) + "/";
  }

  /**
   * Get the URI for the file servlet on the Aggregate server located at
   * aggregateUri.
    *
    * @return
    */
  private String getFilePathURI() {
    return "/odktables/" + escapeSegment(sc.getAppName()) + "/files/"
        + escapeSegment(sc.getOdkClientApiVersion()) + "/";
  }

  public URI constructListOfAppNamesUri() {
    URI uri = normalizeUri(sc.getAggregateUri(), "/odktables/");
    return uri;
  }

  public URI constructListOfUserRolesAndDefaultGroupUri() {
    URI uri = normalizeUri(sc.getAggregateUri(),
        "/odktables/" + escapeSegment(sc.getAppName()) + "/privilegesInfo");
    return uri;
  }

  public URI constructListOfUsersUri() {
    URI uri = normalizeUri(sc.getAggregateUri(),
        "/odktables/" + escapeSegment(sc.getAppName()) + "/usersInfo");
    return uri;
  }

  public URI constructDeviceInformationUri() {
    URI uri = normalizeUri(sc.getAggregateUri(),
        "/odktables/" + escapeSegment(sc.getAppName()) + "/installationInfo");
    return uri;
  }

  /**
   * Uri that will return the list of tables on the server.
   *
   * @return
   */
  public URI constructListOfTablesUri(String webSafeResumeCursor) {
    String tableFrag = getTablesUriFragment();
    tableFrag = tableFrag.substring(0, tableFrag.length() - 1);
    URI uri = normalizeUri(sc.getAggregateUri(), tableFrag);

    if (webSafeResumeCursor != null) {
      try {
        uri = new URIBuilder(uri.toString())
            .addParameter(HttpRestProtocolWrapper.CURSOR_PARAMETER, webSafeResumeCursor)
            .build();
      } catch (URISyntaxException e) {
        log.printStackTrace(e);
        throw new IllegalStateException("this should never happen");
      }
    }

    return uri;
  }

  /**
   * Get the URI to use to get the list of all app-level config files
   *
   * @return
   */
  public URI constructAppLevelFileManifestUri() {
    URI uri = normalizeUri(sc.getAggregateUri(), getManifestUriFragment());
    return uri;
  }

  /**
   * Get the URI to use to get the list of config files for a specific tableId
   *
   * @param tableId
   * @return
   */
  public URI constructTableLevelFileManifestUri(String tableId) {
    URI uri = normalizeUri(sc.getAggregateUri(), getManifestUriFragment() + tableId);
    return uri;
  }

  /**
   * Get the URI to which to get or post a config file.
   *
   * @param pathRelativeToConfigFolder
   * @return
   */
  public URI constructConfigFileUri(String pathRelativeToConfigFolder) {
    String escapedPath = uriEncodeSegments(pathRelativeToConfigFolder);
    URI uri = normalizeUri(sc.getAggregateUri(), getFilePathURI() + escapedPath);
    return uri;
  }

  /**
   * Uri that will return information about the data table for a particular tableId.
   *
   * @param tableId
   * @return
   */
  public URI constructTableIdUri(String tableId) {
    URI uri = normalizeUri(sc.getAggregateUri(), getTablesUriFragment() + tableId);
    return uri;
  }

  public URI constructRealizedTableIdUri(String tableId, String schemaETag) {
    URI uri = normalizeUri(sc.getAggregateUri(), getTablesUriFragment() + tableId + "/ref/" + schemaETag);
    return uri;
  }

  public URI constructRealizedTableIdSyncStatusUri(String tableId, String schemaETag) {
    URI uri = normalizeUri(sc.getAggregateUri(), getTablesUriFragment() + tableId + "/ref/" +
        schemaETag + "/installationStatus");
    return uri;
  }

  public URI constructTableDiffChangeSetsUri(String tableIdDiffUri, String fromDataETag) {
    URI uri = normalizeUri(tableIdDiffUri, "/changeSets");

    if (fromDataETag != null) {
      try {
        uri = new URIBuilder(uri.toString())
            .addParameter(HttpRestProtocolWrapper.QUERY_DATA_ETAG, fromDataETag)
            .build();
      } catch (URISyntaxException e) {
        log.printStackTrace(e);
        throw new IllegalStateException("should never be possible");
      }
    }

    return uri;
  }

  public URI constructTableDiffChangeSetsForDataETagUri(String tableIdDiffUri, String dataETag,
      boolean activeOnly, String websafeResumeCursor) {
    URI uri = normalizeUri(tableIdDiffUri, "/changeSets/" + dataETag);

    try {
      if (activeOnly) {
        uri = new URIBuilder(uri.toString())
            .addParameter(HttpRestProtocolWrapper.QUERY_DATA_ETAG, "true").build();
      }

      // and apply the cursor...
      if (websafeResumeCursor != null) {
        uri = new URIBuilder(uri.toString())
            .addParameter(HttpRestProtocolWrapper.CURSOR_PARAMETER, websafeResumeCursor).build();
      }
    } catch (URISyntaxException e) {
      log.printStackTrace(e);
      throw new IllegalStateException("should never be possible");
    }

    return uri;
  }

  public URI constructTableDataUri(String tableIdDataUri, String websafeResumeCursor,
      int fetchLimit) {
    URI uri = URI.create(tableIdDataUri);

    try {
      // apply the fetchLimit
      uri = new URIBuilder(uri.toString())
          .addParameter(HttpRestProtocolWrapper.FETCH_LIMIT, Integer.toString(fetchLimit)).build();

      if (websafeResumeCursor != null) {
        // and apply the cursor...
        uri = new URIBuilder(uri.toString())
            .addParameter(HttpRestProtocolWrapper.CURSOR_PARAMETER, websafeResumeCursor)
                .build();
      }
    } catch (URISyntaxException e) {
      log.printStackTrace(e);
      throw new IllegalStateException("should never be possible");
    }

    return uri;
  }

  public URI constructTableDataDiffUri(String tableIdDiffUri, String dataETag, String websafeResumeCursor,
      int fetchLimit) {

    URI uri = URI.create(tableIdDiffUri);

    try {
      uri = new URIBuilder(uri.toString())
          .addParameter(HttpRestProtocolWrapper.QUERY_DATA_ETAG, dataETag)
          .addParameter(HttpRestProtocolWrapper.FETCH_LIMIT, Integer.toString(fetchLimit)).build();

      // and apply the cursor...
      if (websafeResumeCursor != null) {
        uri = new URIBuilder(uri.toString())
            .addParameter(HttpRestProtocolWrapper.CURSOR_PARAMETER, websafeResumeCursor).build();
      }
    } catch (URISyntaxException e) {
      log.printStackTrace(e);
      throw new IllegalStateException("should never be possible");
    }

    return uri;
  }

  /**
   * Construct the row-level (instanceId) attachment file manifest
   *
   * @param tableIdInstanceFileServiceUri
   * @param instanceId
   * @return
   */
  public URI constructInstanceFileManifestUri(String tableIdInstanceFileServiceUri, String instanceId) {
    URI uri = normalizeUri(tableIdInstanceFileServiceUri, instanceId + "/manifest");
    return uri;
  }

  /**
   * Construct the row-level (instanceId) attachment file bulk upload uri
   *
   * @param tableIdInstanceFileServiceUri
   * @param instanceId
   * @return
   */
  public URI constructInstanceFileBulkUploadUri(String tableIdInstanceFileServiceUri, String instanceId) {
    URI uri = normalizeUri(tableIdInstanceFileServiceUri, instanceId + "/upload");
    return uri;
  }

  /**
   * Construct the row-level (instanceId) attachment file bulk download uri
   *
   * @param tableIdInstanceFileServiceUri
   * @param instanceId
   * @return
   */
  public URI constructInstanceFileBulkDownloadUri(String tableIdInstanceFileServiceUri, String
      instanceId) {
    URI uri = normalizeUri(tableIdInstanceFileServiceUri, instanceId + "/download");
    return uri;
  }

  /**
   * Construct the row-level (instanceId) attachment uri for a specific file
   *
   * @param tableIdInstanceFileServiceUri
   * @param instanceId
   * @param cleanRowpathUri
   * @return
   */
  public URI constructInstanceFileUri(String tableIdInstanceFileServiceUri, String instanceId, String cleanRowpathUri) {
    URI uri = normalizeUri(tableIdInstanceFileServiceUri, instanceId + "/file/" + cleanRowpathUri);
    return uri;
  }

  /**
   * Simple Request for all server interactions.
   *
   * @param uri
   * @param request
   * @return
   */
  public void buildBasicRequest(URI uri, HttpRequestBase request) {

    String agg_uri = uri.toString();
    log.i(LOGTAG, "buildBasicRequest: agg_uri is " + agg_uri);

    if (uri == null) {
      throw new IllegalArgumentException("buildBasicRequest: URI cannot be null");
    }

    if (request == null) {
      throw new IllegalArgumentException("buildBasicRequest: HttpRequest cannot be null");
    }

    request.setURI(uri);

    // report our locale... (not currently used by server)
    request.addHeader("Accept-Language", Locale.getDefault().getLanguage());
    request.addHeader(ApiConstants.OPEN_DATA_KIT_VERSION_HEADER, ApiConstants.OPEN_DATA_KIT_VERSION);
    request.addHeader(ApiConstants.OPEN_DATA_KIT_INSTALLATION_HEADER, sc.getInstallationId());
    request.addHeader(ApiConstants.ACCEPT_CONTENT_ENCODING_HEADER, ApiConstants.GZIP_CONTENT_ENCODING);
    request.addHeader(HttpHeaders.USER_AGENT, sc.getUserAgent());

    GregorianCalendar g = new GregorianCalendar(TimeZone.getTimeZone("GMT"));
    Date now = new Date();
    g.setTime(now);
    SimpleDateFormat formatter = new SimpleDateFormat("E, dd MMM yyyy HH:mm:ss zz", Locale.US);
    formatter.setCalendar(g);
    request.addHeader(ApiConstants.DATE_HEADER, formatter.format(now));
  }

  /**
   * Request to receive a JSON response. Unspecified content type
   *
   * @param uri
   * @param request
   */
  public void buildBasicJsonResponseRequest(URI uri, HttpRequestBase request) {

    buildBasicRequest(uri, request);

    // set our preferred response media type to json using quality parameters
    NameValuePair param1 = (new BasicNameValuePair("q", "1.0"));
    ContentType json = ContentType.create(ContentType.APPLICATION_JSON.getMimeType(), param1);

    // don't really want plaintext...
    NameValuePair param2 = new BasicNameValuePair("charset", CharEncoding.UTF_8.toLowerCase(Locale.ENGLISH));
    NameValuePair param3 = new BasicNameValuePair("q", "0.4");

    ContentType tplainUtf8 = ContentType.create(ContentType.TEXT_PLAIN.getMimeType(), param2, param3);

    // accept either json or plain text (no XML to device)
    request.addHeader("accept", json.toString());

    request.addHeader("accept", tplainUtf8.toString());

    // set the response entity character set to CharEncoding.UTF_8
    request.addHeader("Accept-Charset", CharEncoding.UTF_8);
  }


  /**
   * Request to send a specified content-type body and receive a JSON response
   *
   * @param uri
   * @param contentType
   * @param request
   */
  public void buildSpecifiedContentJsonResponseRequest(URI uri, ContentType contentType,
      HttpRequestBase request) {

    buildBasicJsonResponseRequest(uri, request);

    if ( contentType != null ) {
      request.addHeader("content-type", contentType.toString());
    }
  }

  /**
   * Request to send a no-content-body and receive a JSON response
   *
   * @param uri
   * @param request
   */
  public void buildNoContentJsonResponseRequest(URI uri, HttpRequestBase request) {

    if ( request.getMethod().equals(HttpPost.METHOD_NAME) ||
        request.getMethod().equals(HttpPut.METHOD_NAME) ) {
      throw new IllegalArgumentException("No content type specified on a POST or PUT request!");
    }
    buildBasicJsonResponseRequest(uri, request);
  }

  /**
   * Request to send a JSON content body and receive a JSON response
   *
   * @param uri
   * @param request
   */
  public void buildJsonContentJsonResponseRequest(URI uri, HttpRequestBase request) {

    // select our preferred protocol...
    ContentType protocolType = ContentType.APPLICATION_JSON;

    buildSpecifiedContentJsonResponseRequest(uri, protocolType, request);
  }


  public HttpRestProtocolWrapper(SyncExecutionContext sc) throws
      InvalidAuthTokenException {
    this.sc = sc;
    this.log = WebLogger.getLogger(sc.getAppName());
    log.e(LOGTAG, "AggregateUri:" + sc.getAggregateUri());
    this.baseUri = normalizeUri(sc.getAggregateUri(), "/");
    log.e(LOGTAG, "baseUri:" + baseUri);

    // This is technically not correct, as we should really have a global
    // that we manage for this... If there are two or more service threads
    // running, we could forget other session cookies. But, by creating a 
    // new cookie manager here, we ensure that we don't have any stale 
    // session cookies at the start of each sync.
    
    cm = new CookieManager();
    CookieHandler.setDefault(cm);

    // HttpClient for auth tokens
    localAuthContext = new BasicHttpContext();

    SocketConfig socketAuthConfig = SocketConfig.copy(SocketConfig.DEFAULT).setSoTimeout(2 * CONNECTION_TIMEOUT).build();

    RequestConfig requestAuthConfig = RequestConfig.copy(RequestConfig.DEFAULT)
            .setConnectTimeout(CONNECTION_TIMEOUT)
            // support authenticating
            .setAuthenticationEnabled(true)
            // support redirecting to handle http: => https: transition
            .setRedirectsEnabled(true)
            // max redirects is set to 4
            .setMaxRedirects(4)
            .setCircularRedirectsAllowed(true)
            //.setTargetPreferredAuthSchemes(targetPreferredAuthSchemes)
            .setCookieSpec(CookieSpecs.DEFAULT)
            .build();

    httpAuthClient = HttpClientBuilder.create()
            .setDefaultSocketConfig(socketAuthConfig)
            .setDefaultRequestConfig(requestAuthConfig).build();

    // Context
    // context holds authentication state machine, so it cannot be
    // shared across independent activities.
    localContext = new BasicHttpContext();

    cookieStore = new BasicCookieStore();
    credsProvider = new BasicCredentialsProvider();

    URI destination = normalizeUri(sc.getAggregateUri(), "/");
    String host = destination.getHost();
    String authenticationType = sc.getAuthenticationType();

    if ( sc.getString(R.string.credential_type_google_account)
        .equals(authenticationType)) {

      String accessToken = sc.getAccessToken();
      checkAccessToken(accessToken);
      this.accessToken = accessToken;


    } else if ( sc.getString(R.string.credential_type_username_password)
        .equals(authenticationType)) {
      String username = sc.getUsername();
      String password = sc.getPassword();

      List<AuthScope> asList = new ArrayList<AuthScope>();
      {
        AuthScope a;
        // allow digest auth on any port...
        // TODO switch this to digest
        a = new AuthScope(host, -1, null, AuthSchemes.DIGEST);
        asList.add(a);
        if ( destination.getScheme().equals("https")) {
          // and allow basic auth on https connections...
          a = new AuthScope(host, destination.getPort(), null, AuthSchemes.BASIC);
          asList.add(a);
        }
        // this might be disabled in production builds...
        if ( sc.getAllowUnsafeAuthentication() ) {
          log.e(LOGTAG, "Enabling Unsafe Authentication!");
          a = new AuthScope(host, -1, null, AuthSchemes.BASIC);
          asList.add(a);
        }

      }

      // add username
      if (username != null && username.trim().length() != 0) {
        log.i(LOGTAG, "adding credential for host: " + host + " username:" + username);
        Credentials c = new UsernamePasswordCredentials(username, password);

        for (AuthScope a : asList) {
          credsProvider.setCredentials(a, c);
        }
      }
    }

    localContext.setAttribute(HttpClientContext.COOKIE_STORE, cookieStore);
    localContext.setAttribute(HttpClientContext.CREDS_PROVIDER, credsProvider);

    SocketConfig socketConfig = SocketConfig.copy(SocketConfig.DEFAULT).setSoTimeout(2 * CONNECTION_TIMEOUT).build();

    // if possible, bias toward digest auth (may not be in 4.0 beta 2)
    List<String> targetPreferredAuthSchemes = new ArrayList<String>();
    targetPreferredAuthSchemes.add(AuthSchemes.DIGEST);
    targetPreferredAuthSchemes.add(AuthSchemes.BASIC);

    RequestConfig requestConfig = RequestConfig.copy(RequestConfig.DEFAULT)
            .setConnectTimeout(CONNECTION_TIMEOUT)
            // support authenticating
            .setAuthenticationEnabled(true)
            // support redirecting to handle http: => https: transition
            .setRedirectsEnabled(true)
            // max redirects is set to 4
            .setMaxRedirects(4)
            .setCircularRedirectsAllowed(true)
            .setTargetPreferredAuthSchemes(targetPreferredAuthSchemes)
            .setCookieSpec(CookieSpecs.DEFAULT)
            .build();

    httpClient = HttpClientBuilder.create()
            .setDefaultSocketConfig(socketConfig)
            .setDefaultRequestConfig(requestConfig).build();

  }

  private final static String authString = "oauth2:https://www.googleapis.com/auth/userinfo.email";

  private String updateAccessToken() throws InvalidAuthTokenException {
    try {
      AccountManager accountManager = sc.getAccountManager();
      Account account = sc.getAccount();
      this.accessToken = accountManager.blockingGetAuthToken(account, authString, true);
      return accessToken;
    } catch (Exception e) {
      e.printStackTrace();
      throw new InvalidAuthTokenException("unable to update access token -- please re-authorize");
    }
  }
  
  private void checkAccessToken(String accessToken) throws InvalidAuthTokenException {

    CloseableHttpResponse response = null;
    try {
      HttpGet request = new HttpGet();
      String tokenStr =  TOKEN_INFO + URLEncoder.encode(accessToken, ApiConstants.UTF8_ENCODE);
      URI tokenUri = new URI(tokenStr);
      request.setURI(tokenUri);

      if (localAuthContext != null) {
        response = httpAuthClient.execute(request, localAuthContext);
      } else {
        response = httpAuthClient.execute(request);
      }
    } catch (Exception e) {
      log.e(LOGTAG, "HttpClientErrorException in checkAccessToken");
      log.printStackTrace(e);
      throw new InvalidAuthTokenException("Invalid auth token (): " + accessToken, e);
    } finally {
      try {
        if (response != null) {
          response.close();
        }
      } catch (Exception e) {
        log.e(LOGTAG, "checkAccessToken: error when trying to close response");
        log.printStackTrace(e);
      }
    }
  }

  public String convertResponseToString(CloseableHttpResponse response) throws IOException {

    if (response == null) {
      throw new IllegalArgumentException("Can't convert null response to string!!");
    }

    try {
      BufferedReader rd = new BufferedReader(
          new InputStreamReader(response.getEntity().getContent(), Charset.forName("UTF-8")));

      StringBuilder strLine = new StringBuilder();
      String resLine;
      while ((resLine = rd.readLine()) != null) {
        strLine.append(resLine);
      }
      String res = strLine.toString();

      return res;
    } finally {
      response.close();
    }
  }

  public CloseableHttpResponse httpClientExecute(HttpRequestBase request, List<Integer>
      handledReturnCodes) throws HttpClientWebException {

    CloseableHttpResponse response = null;
    String authenticationType = sc.getAuthenticationType();

    boolean isGoogleAccount = false;
    if ( sc.getString(R.string.credential_type_google_account)
        .equals(authenticationType)) {

      isGoogleAccount = true;
      request.addHeader("Authorization", "Bearer " + accessToken);
    }

    // we set success to true when we return the response.
    // When we exit the outer try, if success is false,
    // consume any response entity and close the response.
    boolean success = false;
    try {
      try {
        if (localContext != null) {
          response = httpClient.execute(request, localContext);
        } else {
          response = httpClient.execute(request);
        }

        if (isGoogleAccount && response.getStatusLine().getStatusCode() == HttpStatus.SC_UNAUTHORIZED) {
          request.removeHeaders("Authorization");
          updateAccessToken();
          request.addHeader("Authorization", "Bearer " + accessToken);

          // re-issue the request with new access token
          if (localContext != null) {
            response = httpClient.execute(request, localContext);
          } else {
            response = httpClient.execute(request);
          }
        }
      } catch (MalformedURLException e) {
        log.e(LOGTAG, "Bad client config -- malformed URL");
        log.printStackTrace(e);
        // bad client config
        throw new BadClientConfigException("malformed URL", e, request, response);
      } catch (UnknownHostException e) {
        log.e(LOGTAG, "Bad client config -- Unknown host");
        log.printStackTrace(e);
        // bad client config
        throw new BadClientConfigException("Unknown Host", e, request, response);
      } catch (ClientProtocolException e) {
        log.e(LOGTAG, "Bad request construction - " + e.toString());
        log.printStackTrace(e);
        // bad request construction
        throw new ServerDetectedVersionMismatchedClientRequestException("Bad request construction - " + e.toString(), e,
                request, response);
      } catch (UnknownServiceException e) {
        log.e(LOGTAG, "Bad request construction - " + e.toString());
        log.printStackTrace(e);
        // bad request construction
        throw new ServerDetectedVersionMismatchedClientRequestException("Bad request construction - " + e.toString(), e,
                request, response);
      } catch (InvalidAuthTokenException e) {
        log.e(LOGTAG, "updating of Google access token failed");
        log.printStackTrace(e);
        // problem interacting with Google to update Auth token.
        // this should be treated as an authentication failure
        throw new AccessDeniedReauthException("updating of Google access token failed", e,
                request, response);
      } catch (Exception e) {
        log.e(LOGTAG, "Network failure - " + e.toString());
        log.printStackTrace(e);
        // network transmission or SSL or other comm failure
        throw new NetworkTransmissionException("Network failure - " + e.toString(), e,
                request, response);
      }

      // TODO: For now we have to check for 401 Unauthorized before we check the headers because
      // Spring will spit out a 401 with a bad username/password before it even touches our code
      int statusCode = response.getStatusLine().getStatusCode();
      String errorText = "Unexpected server response statusCode: " + Integer.toString(statusCode);
      if (statusCode == HttpStatus.SC_UNAUTHORIZED) {
        log.e(LOGTAG, errorText);
        // server rejected our request -- mismatched client and server implementations
        throw new AccessDeniedException(errorText, request, response);
      }

      // if we do not find our header in the response, then this is most likely a
      // wifi network login screen.
      Header[] odkHeaders = response.getHeaders(ApiConstants.OPEN_DATA_KIT_VERSION_HEADER);
      if (odkHeaders == null || odkHeaders.length == 0) {
        throw new NotOpenDataKitServerException(request, response);
      }

      if (handledReturnCodes.contains(statusCode)) {
        success = true;
        return response;
      }

      if (statusCode >= 200 && statusCode < 300) {
        log.e(LOGTAG, errorText);
        // server returned an unexpected success response --
        // mismatched client and server implementations
        throw new ClientDetectedVersionMismatchedServerResponseException(errorText,
                request, response);
      }

      if (statusCode >= 400 && statusCode < 500) {
        log.e(LOGTAG, errorText);
        // server rejected our request -- mismatched client and server implementations
        throw new ServerDetectedVersionMismatchedClientRequestException(errorText,
                request, response);
      }

      if (statusCode >= 500 && statusCode < 600) {
        log.e(LOGTAG, errorText);
        // internal error within the server -- admin should check server logs
        throw new InternalServerFailureException(errorText,
                request, response);
      }

      log.e(LOGTAG, errorText);
      // some sort of 300 (or impossible) response that we were
      // not expecting and don't know how to handle
      throw new UnexpectedServerRedirectionStatusCodeException(errorText,
              request, response);
    } finally {
      if ( response != null && !success ) {
        EntityUtils.consumeQuietly(response.getEntity());
        try {
          response.close();
        } catch (IOException e) {
          log.e(LOGTAG, "failed to close response");
          log.printStackTrace(e);
        }
      }
    }
  }

  public String determineContentType(String fileName) {
    int ext = fileName.lastIndexOf('.');
    if (ext == -1) {
      return "application/octet-stream";
    }
    String type = fileName.substring(ext + 1);
    String mimeType = mimeMapping.get(type);
    if (mimeType == null) {
      return "application/octet-stream";
    }
    return mimeType;
  }

  public String extractInstanceFileRelativeFilename(String header) {
    // Get the file name
    int firstIndex = header.indexOf(multipartFileHeader) + multipartFileHeader.length();
    if ( firstIndex == -1 ) {
      return null;
    }
    int lastIndex = header.lastIndexOf("\"");
    String partialPath = header.substring(firstIndex, lastIndex);
    return partialPath;
  }

  public HttpEntity makeHttpEntity(File localFile) throws IOException {
    if (localFile == null) {
      throw new IllegalArgumentException("makeHttpEntity: localFile cannot be null");
    }

    int size = (int) localFile.length();
    byte[] bytes = new byte[size];
    try {
      BufferedInputStream buf = new BufferedInputStream(new FileInputStream(localFile));
      buf.read(bytes, 0, bytes.length);
      buf.close();
    } catch (IOException ioe) {
      log.e(LOGTAG, "makeHttpEntity: exception while tyring to read file");
      log.printStackTrace(ioe);
      throw ioe;
    }

    return new GzipCompressingEntity(new ByteArrayEntity(bytes));
    //return new ByteArrayEntity(bytes);
  }

}<|MERGE_RESOLUTION|>--- conflicted
+++ resolved
@@ -187,98 +187,6 @@
   // cookie manager
   private final CookieManager cm;
 
-<<<<<<< HEAD
-  /**
-   * Constructor that stores the given sync execution context and sets up the cookie manager,
-   * http auth client, etc..
-   *
-   * @param sc the sync execution context to use to pull the aggregate URI, string resources and
-   *           app name from
-   * @throws InvalidAuthTokenException
-   */
-  public HttpRestProtocolWrapper(SyncExecutionContext sc) throws InvalidAuthTokenException {
-    this.sc = sc;
-    this.log = WebLogger.getLogger(sc.getAppName());
-    log.e(LOGTAG, "AggregateUri: " + sc.getAggregateUri());
-    log.e(LOGTAG, "baseUri: " + normalizeUri(sc.getAggregateUri(), "/"));
-
-    // This is technically not correct, as we should really have a global
-    // that we manage for this... If there are two or more service threads
-    // running, we could forget other session cookies. But, by creating a
-    // new cookie manager here, we ensure that we don't have any stale
-    // session cookies at the start of each sync.
-
-    CookieHandler cm = new CookieManager();
-    CookieHandler.setDefault(cm);
-
-    // HttpClient for auth tokens
-    localAuthContext = new BasicHttpContext();
-
-    SocketConfig socketAuthConfig = SocketConfig.copy(SocketConfig.DEFAULT)
-        .setSoTimeout(2 * CONNECTION_TIMEOUT).build();
-
-    RequestConfig requestAuthConfig = RequestConfig.copy(RequestConfig.DEFAULT)
-        .setConnectTimeout(CONNECTION_TIMEOUT)
-        // support authenticating
-        .setAuthenticationEnabled(true)
-        // support redirecting to handle http: => https: transition
-        .setRedirectsEnabled(true)
-        // max redirects is set to 4
-        .setMaxRedirects(4).setCircularRedirectsAllowed(true)
-        //.setTargetPreferredAuthSchemes(targetPreferredAuthSchemes)
-        .setCookieSpec(CookieSpecs.DEFAULT).build();
-
-    httpAuthClient = HttpClientBuilder.create().setDefaultSocketConfig(socketAuthConfig)
-        .setDefaultRequestConfig(requestAuthConfig).build();
-
-    // Context
-    // context holds authentication state machine, so it cannot be
-    // shared across independent activities.
-    localContext = new BasicHttpContext();
-
-    CookieStore cookieStore = new BasicCookieStore();
-    CredentialsProvider credsProvider = new BasicCredentialsProvider();
-
-    String host = normalizeUri(sc.getAggregateUri(), "/").getHost();
-    String authenticationType = sc.getAuthenticationType();
-
-    if (sc.getString(R.string.credential_type_google_account).equals(authenticationType)) {
-
-      String accessToken = sc.getAccessToken();
-      checkAccessToken(accessToken);
-      this.accessToken = accessToken;
-
-    } else if (sc.getString(R.string.credential_type_username_password)
-        .equals(authenticationType)) {
-      String username = sc.getUsername();
-      String password = sc.getPassword();
-
-      Collection<AuthScope> asList = new ArrayList<>();
-      {
-        AuthScope a;
-        // allow digest auth on any port...
-        // TODO switch this to digest
-        a = new AuthScope(host, -1, null, AuthSchemes.BASIC);
-        asList.add(a);
-        // and allow basic auth on the standard TLS/SSL ports...
-        a = new AuthScope(host, 443, null, AuthSchemes.BASIC);
-        asList.add(a);
-        a = new AuthScope(host, 8443, null, AuthSchemes.BASIC);
-        asList.add(a);
-        // and allow basic auth on the standard TLS/SSL ports...
-        a = new AuthScope(host, 443, null, AuthSchemes.BASIC);
-        asList.add(a);
-        a = new AuthScope(host, 8443, null, AuthSchemes.BASIC);
-        asList.add(a);
-      }
-
-      // add username
-      if (username != null && !username.trim().isEmpty()) {
-        log.i(LOGTAG, "adding credential for host: " + host + " username:" + username);
-        Credentials c = new UsernamePasswordCredentials(username, password);
-
-=======
->>>>>>> 692cbd3f
   private final URI normalizeUri(String aggregateUri, String additionalPathPortion) {
     URI uriBase = URI.create(aggregateUri).normalize();
     String term = uriBase.getPath();
