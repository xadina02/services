--- conflicted
+++ resolved
@@ -749,13 +749,8 @@
          * Since the md5Hash of the file identifies identical properties, ensure
          * that the list of KVS entries is in alphabetical order.
          */
-<<<<<<< HEAD
-        List<KeyValueStoreEntry> kvsEntries =
-            sc.getDatabaseService().getTableMetadata(sc.getAppName(), db, tableId, null, null, null);
-=======
         List<KeyValueStoreEntry> kvsEntries = sc.getDatabaseService()
-            .getDBTableMetadata(sc.getAppName(), db, tableId, null, null, null, null).getEntries();
->>>>>>> eb320a74
+            .getTableMetadata(sc.getAppName(), db, tableId, null, null, null, null).getEntries();
 
         for (int i = 0; i < kvsEntries.size(); i++) {
           KeyValueStoreEntry entry = kvsEntries.get(i);
