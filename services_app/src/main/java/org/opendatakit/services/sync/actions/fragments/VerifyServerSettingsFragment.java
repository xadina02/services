--- conflicted
+++ resolved
@@ -80,11 +80,7 @@
   private static final String PROGRESS_DIALOG_TAG = "progressDialogVerifySvr";
   private static final String OUTCOME_DIALOG_TAG = "outcomeDialogVerifySvr";
 
-<<<<<<< HEAD
-  private TextView tvHeading ,tvServerUrl, tvServerVerifyStatus, tvServerAnonymousStatus, tvServerLastVerifyTime,
-=======
   private TextView tvHeading ,tvServerUrl, tvServerVerifyStatus, tvServerAnonymousStatus,
->>>>>>> f71020e6
           tvUsernameLabel, tvUsername, tvVerifyStatusLabel, tvVerifyStatus, tvLastSyncLabel, tvLastSync;
 
   private Button btnVerifyServer, btnVerifyUser;
@@ -137,129 +133,6 @@
     }
 
     return view;
-<<<<<<< HEAD
-  }
-
-  @Override
-  public void onViewCreated(@NonNull View view, @Nullable Bundle savedInstanceState) {
-    super.onViewCreated(view, savedInstanceState);
-    findViewsAndAttachListeners(view);
-  }
-
-  @Override
-  public void onResume() {
-    super.onResume();
-    updateUserInterface();
-  }
-
-  /**
-   * Finding the different views required and attaching onClick Listeners to them
-   */
-  private void findViewsAndAttachListeners(View view){
-    tvHeading=view.findViewById(R.id.tvUserHeadingVerifySettings);
-    tvServerUrl=view.findViewById(R.id.tvServerUrlVerify);
-    tvServerVerifyStatus=view.findViewById(R.id.tvServerVerifyStatusVerify);
-    tvServerAnonymousStatus=view.findViewById(R.id.tvServerAnonymousAllowedVerify);
-    tvServerLastVerifyTime=view.findViewById(R.id.tvServerLastVerifyVerify);
-    tvUsernameLabel=view.findViewById(R.id.tvUsernameLabelVerify);
-    tvUsername=view.findViewById(R.id.tvUsernameVerify);
-    tvVerifyStatusLabel=view.findViewById(R.id.tvVerificationStatusLabelVerify);
-    tvVerifyStatus=view.findViewById(R.id.tvVerificationStatusVerify);
-    tvLastSyncLabel=view.findViewById(R.id.tvLastSyncTimeLabelVerify);
-    tvLastSync=view.findViewById(R.id.tvLastSyncTimeVerify);
-
-    btnVerifyServer=view.findViewById(R.id.btnStartVerifyServer);
-    btnVerifyUser=view.findViewById(R.id.btnStartVerifyUser);
-
-    OnButtonClick onButtonClick=new OnButtonClick();
-    btnVerifyUser.setOnClickListener(onButtonClick);
-    btnVerifyServer.setOnClickListener(onButtonClick);
-  }
-
-  private void onStartVerifyServerClick(){
-
-  }
-
-  private void onStartVerifyUserClick(){
-    WebLogger.getLogger(getAppName()).d(TAG,
-            "[" + getId() + "] [onClickVerifyServerSettings] timestamp: " + System.currentTimeMillis());
-    if (areCredentialsConfigured(true)) {
-      disableButtons();
-      verifyServerSettingsAction = VerifyServerSettingsActions.VERIFY;
-      prepareForSyncAction();
-    }
-  }
-
-  private void updateUserInterface(){
-    props = ((IOdkAppPropertiesActivity) this.getActivity()).getProps();
-    userState = UserState.valueOf(props.getProperty(CommonToolProperties.KEY_CURRENT_USER_STATE));
-
-    updateCommonInfo();
-
-    if (userState == UserState.LOGGED_OUT) {
-      inLoggedOutState();
-    } else if (userState == UserState.ANONYMOUS) {
-      inAnonymousState();
-    } else {
-      inAuthenticatedState();
-    }
-
-  }
-
-  private void updateCommonInfo(){
-    String serverUrl=props.getProperty(CommonToolProperties.KEY_SYNC_SERVER_URL);
-    tvServerUrl.setText(serverUrl);
-    tvServerUrl.setPaintFlags(tvServerUrl.getPaintFlags() | Paint.UNDERLINE_TEXT_FLAG);
-
-    boolean isServerVerified=Boolean.parseBoolean(props.getProperty(CommonToolProperties.KEY_IS_SERVER_VERIFIED));
-    if(!isServerVerified){
-      tvServerVerifyStatus.setText("Not Verified");
-    }
-    else {
-      tvServerVerifyStatus.setText("Verified");
-    }
-
-    boolean isAnonymousLoginUsed=Boolean.parseBoolean(props.getProperty(CommonToolProperties.KEY_IS_ANONYMOUS_SIGN_IN_USED));
-    if(isAnonymousLoginUsed){
-      boolean isAnonymousAllowed=Boolean.parseBoolean(props.getProperty(CommonToolProperties.KEY_IS_ANONYMOUS_ALLOWED));
-      if(isAnonymousAllowed){
-        tvServerAnonymousStatus.setText("Allowed");
-      }
-      else {
-        tvServerAnonymousStatus.setText("Not Allowed");
-      }
-    }
-    else {
-      tvServerAnonymousStatus.setText("Not Known Yet");
-    }
-
-    String lastServerVerifyTime=props.getProperty(CommonToolProperties.KEY_LAST_SERVER_VERIFIED_TIME);
-    if(lastServerVerifyTime==null){
-      tvServerLastVerifyTime.setText("Not Available");
-    }
-    else {
-      tvServerLastVerifyTime.setText(lastServerVerifyTime);
-    }
-  }
-
-  private void inLoggedOutState(){
-    handleViewVisibility(View.VISIBLE,View.GONE);
-    tvHeading.setText("User is Logged Out");
-  }
-
-  private void inAnonymousState(){
-    handleViewVisibility(View.VISIBLE,View.GONE);
-    tvHeading.setText("User is Anonymous");
-  }
-
-  private void inAuthenticatedState(){
-    handleViewVisibility(View.GONE,View.VISIBLE);
-    String username=props.getProperty(CommonToolProperties.KEY_USERNAME);
-    tvUsername.setText(username);
-
-    boolean userVerifyStatus=Boolean.parseBoolean(props.getProperty(CommonToolProperties.KEY_IS_USER_AUTHENTICATED));
-    if(!userVerifyStatus){
-=======
   }
 
   @Override
@@ -332,34 +205,37 @@
     tvServerUrl.setText(serverUrl);
     tvServerUrl.setPaintFlags(tvServerUrl.getPaintFlags() | Paint.UNDERLINE_TEXT_FLAG);
 
-    String isServerVerified=props.getProperty(CommonToolProperties.KEY_IS_SERVER_VERIFIED);
-    if(isServerVerified==null || isServerVerified.equals("false")){
+    boolean isServerVerified=Boolean.parseBoolean(props.getProperty(CommonToolProperties.KEY_IS_SERVER_VERIFIED));
+    if(!isServerVerified){
       tvServerVerifyStatus.setText("Not Verified");
     }
     else {
       tvServerVerifyStatus.setText("Verified");
     }
 
-    String isAnonymousAllowed=props.getProperty(CommonToolProperties.KEY_IS_ANONYMOUS_ALLOWED);
-    if(isAnonymousAllowed==null){
+    boolean isAnonymousLoginUsed=Boolean.parseBoolean(props.getProperty(CommonToolProperties.KEY_IS_ANONYMOUS_SIGN_IN_USED));
+    if(isAnonymousLoginUsed){
+      boolean isAnonymousAllowed=Boolean.parseBoolean(props.getProperty(CommonToolProperties.KEY_IS_ANONYMOUS_ALLOWED));
+      if(isAnonymousAllowed){
+        tvServerAnonymousStatus.setText("Allowed");
+      }
+      else {
+        tvServerAnonymousStatus.setText("Not Allowed");
+      }
+    }
+    else {
       tvServerAnonymousStatus.setText("Not Known Yet");
-    }
-    else if(isAnonymousAllowed.equals("false")){
-      tvServerAnonymousStatus.setText("Not Allowed");
-    }
-    else {
-      tvServerAnonymousStatus.setText("Allowed");
     }
   }
 
   private void inLoggedOutState(){
     handleViewVisibility(View.VISIBLE,View.GONE);
-    tvHeading.setText("User is "+userState);
+    tvHeading.setText("User is Logged Out");
   }
 
   private void inAnonymousState(){
     handleViewVisibility(View.VISIBLE,View.GONE);
-    tvHeading.setText("User is "+userState);
+    tvHeading.setText("User is Anonymous");
   }
 
   private void inAuthenticatedState(){
@@ -367,9 +243,8 @@
     String username=props.getProperty(CommonToolProperties.KEY_USERNAME);
     tvUsername.setText(username);
 
-    String userVerifyStatus=props.getProperty(CommonToolProperties.KEY_IS_USER_AUTHENTICATED);
-    if(userVerifyStatus==null || userVerifyStatus.equals("false")){
->>>>>>> f71020e6
+    boolean userVerifyStatus=Boolean.parseBoolean(props.getProperty(CommonToolProperties.KEY_IS_USER_AUTHENTICATED));
+    if(!userVerifyStatus){
       tvVerifyStatus.setText("Not Verified");
     }
     else {
