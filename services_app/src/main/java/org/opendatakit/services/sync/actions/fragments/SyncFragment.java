/*
 * Copyright (C) 2015 University of Washington
 *
 * Licensed under the Apache License, Version 2.0 (the "License"); you may not
 * use this file except in compliance with the License. You may obtain a copy of
 * the License at
 *
 * http://www.apache.org/licenses/LICENSE-2.0
 *
 * Unless required by applicable law or agreed to in writing, software
 * distributed under the License is distributed on an "AS IS" BASIS, WITHOUT
 * WARRANTIES OR CONDITIONS OF ANY KIND, either express or implied. See the
 * License for the specific language governing permissions and limitations under
 * the License.
 */
package org.opendatakit.services.sync.actions.fragments;

import android.app.Activity;
import android.app.AlertDialog;
import android.content.DialogInterface;
import android.content.Intent;
import android.graphics.Paint;
import android.os.Bundle;
import android.os.Handler;
import android.os.RemoteException;
import android.view.LayoutInflater;
import android.view.View;
import android.view.ViewGroup;
import android.widget.ArrayAdapter;
import android.widget.Button;
import android.widget.TextView;

import androidx.annotation.NonNull;
import androidx.annotation.Nullable;
import androidx.lifecycle.Lifecycle;
import androidx.lifecycle.LifecycleEventObserver;
import androidx.lifecycle.ViewModelProvider;
import androidx.navigation.NavController;
import androidx.navigation.Navigation;

import com.fasterxml.jackson.core.type.TypeReference;
import com.google.android.material.textfield.MaterialAutoCompleteTextView;
import com.google.android.material.textfield.TextInputLayout;

import org.opendatakit.consts.IntentConsts;
import org.opendatakit.database.RoleConsts;
import org.opendatakit.logging.WebLogger;
import org.opendatakit.properties.CommonToolProperties;
import org.opendatakit.properties.PropertiesSingleton;
import org.opendatakit.services.R;
import org.opendatakit.services.sync.actions.SyncActions;
import org.opendatakit.services.sync.actions.activities.DoSyncActionCallback;
import org.opendatakit.services.sync.actions.activities.ISyncServiceInterfaceActivity;
import org.opendatakit.services.sync.actions.activities.LoginActivity;
import org.opendatakit.services.sync.actions.activities.SyncActivity;
import org.opendatakit.services.sync.actions.viewModels.SyncViewModel;
import org.opendatakit.services.utilities.Constants;
import org.opendatakit.services.utilities.DateTimeUtil;
import org.opendatakit.services.utilities.ODKServicesPropertyUtils;
import org.opendatakit.services.utilities.UserState;
import org.opendatakit.sync.service.IOdkSyncServiceInterface;
import org.opendatakit.sync.service.SyncAttachmentState;
import org.opendatakit.sync.service.SyncOverallResult;
import org.opendatakit.sync.service.SyncProgressEvent;
import org.opendatakit.sync.service.SyncProgressState;
import org.opendatakit.sync.service.SyncStatus;
import org.opendatakit.utilities.ODKFileUtils;

import java.io.IOException;
import java.util.ArrayList;
import java.util.Collections;
import java.util.HashMap;
import java.util.Map;

/**
 * @author mitchellsundt@gmail.com
 */
public class SyncFragment extends AbsSyncUIFragment {

  private class OnButtonClick implements View.OnClickListener{

    @Override
    public void onClick(View v) {
      if(v.getId()==R.id.btnStartSync){
        onSyncStartBtnClick();
      }
      else if(v.getId()==R.id.btnSignInSync){
        onSignInBtnClick();
      }
      else if(v.getId()==R.id.btnResetServerSync){
        onResetServerBtnClick();
      }
    }
  }

  private static final String TAG = "SyncFragment";

  public static final String NAME = "SyncFragment";
  public static final int ID = R.layout.sync_launch_fragment;

  private static final String PROGRESS_DIALOG_TAG = "progressDialogSync";
  private static final String OUTCOME_DIALOG_TAG = "outcomeDialogSync";

<<<<<<< HEAD
  private boolean loggingIn = false;
  private static boolean syncNow = true;

  private LinearLayout infoPane;

  private Spinner syncInstanceAttachmentsSpinner;

  private Button startSync;
  private Button resetServer;
  private Button changeUser;
  private Button cancelSync;
=======
  private TextView tvSyncHeading, tvSignInTypeLabel, tvSignInType, tvUsernameLabel, tvUsername, tvLastSyncTimeLabel, tvLastSyncTime, tvServerUrl;
  private MaterialAutoCompleteTextView acSyncType;
  private Button btnStartSync, btnSignIn, btnResetServer;
  private TextInputLayout inputSyncType;

  private SyncViewModel syncViewModel;
  private NavController navController;
>>>>>>> f1c28046

  private boolean actionEnable = true;

  public SyncFragment() {
    super(OUTCOME_DIALOG_TAG, PROGRESS_DIALOG_TAG);
  }

  @Override public View onCreateView(LayoutInflater inflater, ViewGroup container, Bundle savedInstanceState) {
    return inflater.inflate(ID, container, false);
  }

  @Override
  public void onViewCreated(@NonNull View view, @Nullable Bundle savedInstanceState) {
    super.onViewCreated(view, savedInstanceState);
    findViewsAndAttachListeners(view);
    setupViewModelAndNavController();
  }

  private void findViewsAndAttachListeners(View view){
    tvSyncHeading=view.findViewById(R.id.tvSignInWarnHeadingSync);
    tvSignInTypeLabel=view.findViewById(R.id.tvSignInMethodLabelSync);
    tvSignInType=view.findViewById(R.id.tvSignInMethodSync);
    tvUsernameLabel=view.findViewById(R.id.tvUsernameLabelSync);
    tvUsername=view.findViewById(R.id.tvUsernameSync);
    tvLastSyncTimeLabel=view.findViewById(R.id.tvLastSyncTimeLabelSync);
    tvLastSyncTime=view.findViewById(R.id.tvLastSyncTimeSync);
    tvServerUrl=view.findViewById(R.id.tvServerUrlSync);

    inputSyncType=view.findViewById(R.id.inputSyncType);
    acSyncType=(MaterialAutoCompleteTextView) inputSyncType.getEditText();

    btnStartSync=view.findViewById(R.id.btnStartSync);
    btnSignIn=view.findViewById(R.id.btnSignInSync);
    btnResetServer=view.findViewById(R.id.btnResetServerSync);

    ArrayAdapter<CharSequence> instanceAttachmentsAdapter = ArrayAdapter.createFromResource(requireActivity(), R.array.sync_attachment_option_names, R.layout.dropdown_list_item);
    acSyncType.setAdapter(instanceAttachmentsAdapter);

    acSyncType.setOnItemClickListener((parent, view1, position, id) -> {
      String[] syncAttachmentType = getResources().getStringArray(R.array.sync_attachment_option_values);
      syncViewModel.updateSyncAttachmentState(SyncAttachmentState.valueOf(syncAttachmentType[position]));

      getProps().setProperties(Collections.singletonMap(CommonToolProperties.KEY_SYNC_ATTACHMENT_STATE,syncViewModel.getCurrentSyncAttachmentState().name()));
    });

    OnButtonClick onButtonClick=new OnButtonClick();
    btnStartSync.setOnClickListener(onButtonClick);
    btnSignIn.setOnClickListener(onButtonClick);
    btnResetServer.setOnClickListener(onButtonClick);
  }

  private void setupViewModelAndNavController(){
    syncViewModel=new ViewModelProvider(requireActivity()).get(SyncViewModel.class);
    navController = Navigation.findNavController(requireView());

    syncViewModel.getServerUrl().observe(getViewLifecycleOwner(), s -> {
      tvServerUrl.setText(s);
      tvServerUrl.setPaintFlags(tvServerUrl.getPaintFlags() | Paint.UNDERLINE_TEXT_FLAG);
    });

<<<<<<< HEAD
    startSync = view.findViewById(R.id.sync_start_button);
    startSync.setOnClickListener(new View.OnClickListener() {
      @Override public void onClick(View v) {
      showPrepareSyncDialog(v);
=======
    syncViewModel.getCurrentUserState().observe(getViewLifecycleOwner(), userState -> {
      if (userState == UserState.LOGGED_OUT) {
        inLoggedOutState();
      } else if (userState == UserState.ANONYMOUS) {
        inAnonymousState();
      } else {
        inAuthenticatedState();
>>>>>>> f1c28046
      }
    });

    syncViewModel.checkIsLastSyncTimeAvailable().observe(getViewLifecycleOwner(), aBoolean -> {
      if(!aBoolean)
        tvLastSyncTime.setText(getString(R.string.last_sync_not_available));
    });

    syncViewModel.getLastSyncTime().observe(getViewLifecycleOwner(), aLong -> tvLastSyncTime.setText(DateTimeUtil.getDisplayDate(aLong)));

    syncViewModel.getUsername().observe(getViewLifecycleOwner(), s -> tvUsername.setText(s));

    syncViewModel.getSyncAttachmentState().observe(getViewLifecycleOwner(), syncAttachmentState -> {
      if(navController.getCurrentDestination()!=null && navController.getCurrentDestination().getId()==R.id.syncFragment){
        String[] syncAttachmentValues = getResources().getStringArray(R.array.sync_attachment_option_values);
        int position=0;

        for (int i = 0; i < syncAttachmentValues.length; ++i) {
          if (syncAttachmentState.name().equals(syncAttachmentValues[i])) {
            position=i;
            break;
          }
        }

        ArrayAdapter<CharSequence> instanceAttachmentsAdapter = ArrayAdapter.createFromResource(requireActivity(), R.array.sync_attachment_option_names, R.layout.dropdown_list_item);
        acSyncType.setAdapter(instanceAttachmentsAdapter);

        String type=(String) acSyncType.getAdapter().getItem(position);
        acSyncType.setText(type,false);
      }
    });
  }

  @Override
  protected void handleLifecycleEvents() {
    super.handleLifecycleEvents();

    requireActivity().getLifecycle().addObserver((LifecycleEventObserver) (source, event) -> {
      if(event == Lifecycle.Event.ON_CREATE) {
        if(getLifecycle().getCurrentState().isAtLeast(Lifecycle.State.CREATED))
          disableButtons();
      }
    });
  }

  private void inLoggedOutState(){
    handleViewVisibility(View.VISIBLE,View.GONE,View.GONE,false);
  }

  private void inAnonymousState(){
    handleViewVisibility(View.GONE,View.VISIBLE,View.GONE,true);
    tvSignInType.setText(getString(R.string.anonymous_user));
  }

  private void inAuthenticatedState(){
    handleViewVisibility(View.GONE, View.VISIBLE,View.VISIBLE,true);
    tvSignInType.setText(getString(R.string.authenticated_user));
  }

  private void handleViewVisibility(int headingVisible, int detailsVisible, int usernameVisible, boolean actionState){
    tvSyncHeading.setVisibility(headingVisible);
    btnSignIn.setVisibility(headingVisible);

    tvSignInTypeLabel.setVisibility(detailsVisible);
    tvSignInType.setVisibility(detailsVisible);
    tvLastSyncTimeLabel.setVisibility(detailsVisible);
    tvLastSyncTime.setVisibility(detailsVisible);

    tvUsernameLabel.setVisibility(usernameVisible);
    tvUsername.setVisibility(usernameVisible);

    actionEnable = actionState;
    perhapsEnableButtons();
  }

  private void onSyncStartBtnClick(){
    WebLogger.getLogger(getAppName()).d(TAG, "[" + getId() + "] [onClickSyncNow] timestamp: " + System.currentTimeMillis());
    if (areCredentialsConfigured(false)) {
      disableButtons();
      syncViewModel.updateSyncAction(SyncActions.SYNC);
      prepareForSyncAction();
    }
  }

  private void onSignInBtnClick(){
    WebLogger.getLogger(getAppName()).d(TAG, "[" + getId() + "] [onClickChangeUser] timestamp: " + System.currentTimeMillis());

    Intent i = new Intent(getActivity(), LoginActivity.class);
    i.putExtra(IntentConsts.INTENT_KEY_APP_NAME, getAppName());
    startActivity(i);
  }

  private void onResetServerBtnClick(){
    WebLogger.getLogger(getAppName()).d(TAG, "[" + getId() + "] [onClickResetServer]");
    // ask whether to sync app files and table-level files

    if (areCredentialsConfigured(false)) {
      // show warning message
      AlertDialog.Builder msg = buildOkMessage(getString(R.string.sync_confirm_reset_app_server),
              getString(R.string.sync_reset_app_server_warning));

      msg.setPositiveButton(getString(R.string.sync_reset), new DialogInterface.OnClickListener() {
        @Override public void onClick(DialogInterface dialog, int which) {
          WebLogger.getLogger(getAppName()).d(TAG,
                  "[" + getId() + "] [onClickResetServer] timestamp: " + System.currentTimeMillis());
          disableButtons();
          syncViewModel.updateSyncAction(SyncActions.RESET_SERVER);
          prepareForSyncAction();
        }
      });

      msg.setNegativeButton(getString(R.string.cancel), null);
      msg.show();
    }
  }

  private void disableButtons() {
    inputSyncType.setEnabled(false);
    acSyncType.setEnabled(false);
    btnStartSync.setEnabled(false);
    btnResetServer.setEnabled(false);
  }

  void perhapsEnableButtons() {
    PropertiesSingleton props = getProps();
    boolean isTablesAdmin;
    {
      String rolesList = props.getProperty(CommonToolProperties.KEY_ROLES_LIST);
      // figure out whether we have a privileged user or not
      ArrayList<String> rolesArray = null;
      if (rolesList != null && rolesList.length() != 0) {
        try {
          TypeReference<ArrayList<String>> arrayListTypeReference;
          arrayListTypeReference = new TypeReference<ArrayList<String>>() {
          };
          rolesArray = ODKFileUtils.mapper.readValue(rolesList, arrayListTypeReference);
        } catch (IOException e) {
          throw new IllegalStateException("this should never happen");
        }
      }
      isTablesAdmin = (rolesArray != null) && rolesArray.contains(RoleConsts.ROLE_ADMINISTRATOR);
    }

    String url = syncViewModel.getUrl();
    if (url == null || url.length() == 0) {
      disableButtons();
    } else {
      inputSyncType.setEnabled(actionEnable);
      acSyncType.setEnabled(actionEnable);
      btnStartSync.setEnabled(actionEnable);
      btnResetServer.setEnabled(isTablesAdmin);
    }

    // only show information screens if we are the tables admin
    int visibility = isTablesAdmin ? View.VISIBLE : View.GONE;
    btnResetServer.setVisibility(visibility);
  }

  AlertDialog.Builder buildOkMessage(String title, String message) {
    AlertDialog.Builder builder = new AlertDialog.Builder(getActivity());
    builder.setCancelable(false);
    builder.setPositiveButton(getString(R.string.ok), null);
    builder.setTitle(title);
    builder.setMessage(message);
    return builder;
  }

  public void onActivityResult(int requestCode, int resultCode, Intent data) {
    super.onActivityResult(requestCode, resultCode, data);

    if (requestCode == SyncActivity.AUTHORIZE_ACCOUNT_RESULT_CODE) {
      if (resultCode == Activity.RESULT_CANCELED) {
        syncViewModel.updateSyncAction(SyncActions.IDLE);
      }
      postTaskToAccessSyncService();
    }
  }

  void postTaskToAccessSyncService() {
    WebLogger.getLogger(getAppName()).w(TAG, "[" + getId() + "] [postTaskToAccessSyncService] started");
    Activity activity = getActivity();
    if (activity == null || !hasDialogBeenCreated() || !this.isResumed()) {
      // we are in transition -- do nothing
      if(activity == null) {
        WebLogger.getLogger(getAppName()).w(TAG, "[" + getId() + "] [postTaskToAccessSyncService] activity == null = return");
      } else if(!hasDialogBeenCreated() ) {
        WebLogger.getLogger(getAppName()).w(TAG, "[" + getId() + "] [postTaskToAccessSyncService] !msgManager.hasDialogBeenCreated()");
      } else if(!this.isResumed() ) {
        WebLogger.getLogger(getAppName()).w(TAG, "[" + getId() + "] [postTaskToAccessSyncService] !this.isResumed()");
      }
      handler.postDelayed(new Runnable() {
        @Override public void run() {
          postTaskToAccessSyncService();
        }
      }, 100);

      return;
    }
    ((ISyncServiceInterfaceActivity) activity)
        .invokeSyncInterfaceAction(new DoSyncActionCallback() {
          @Override public void doAction(IOdkSyncServiceInterface syncServiceInterface)
              throws RemoteException {
            if (syncServiceInterface != null) {
              //          WebLogger.getLogger(getAppName()).d(TAG, "[" + getId() + "] [postTaskToAccessSyncService] syncServiceInterface != null");
              final SyncStatus status = syncServiceInterface.getSyncStatus(getAppName());
              final SyncProgressEvent event = syncServiceInterface.getSyncProgressEvent(getAppName());
              if (status == SyncStatus.SYNCING) {
                syncViewModel.updateSyncAction(SyncActions.MONITOR_SYNCING);

                handler.post(new Runnable() {
                  @Override public void run() {
                    showProgressDialog(status, event.progressState, event.progressMessageText, event.curProgressBar, event.maxProgressBar);
                  }
                });
                return;
              }

              switch (syncViewModel.getCurrentAction()) {
              case SYNC:
                syncServiceInterface.synchronizeWithServer(getAppName(), syncViewModel.getCurrentSyncAttachmentState());
                syncViewModel.updateSyncAction(SyncActions.MONITOR_SYNCING);

                handler.post(new Runnable() {
                  @Override public void run() {
                    showProgressDialog(SyncStatus.NONE, null, getString(R.string.sync_starting), -1,
                        0);
                  }
                });
                break;
              case RESET_SERVER:
                syncServiceInterface.resetServer(getAppName(), syncViewModel.getCurrentSyncAttachmentState());
                syncViewModel.updateSyncAction(SyncActions.MONITOR_SYNCING);

                handler.post(new Runnable() {
                  @Override public void run() {
                    showProgressDialog(SyncStatus.NONE, null, getString(R.string.sync_starting), -1,
                        0);
                  }
                });
                break;
              case IDLE:
                if (event.progressState == SyncProgressState.FINISHED) {
                  final SyncOverallResult result = syncServiceInterface.getSyncResult(getAppName());
                  handler.post(new Runnable() {
                    @Override public void run() {
                      showOutcomeDialog(status, result);
                    }
                  });
                }
              default:
                break;
              }
            } else {
              WebLogger.getLogger(getAppName()).w(TAG, "[" + getId() + "] [postTaskToAccessSyncService] syncServiceInterface == null");
              // The service is not bound yet so now we need to try again
              handler.postDelayed(new Runnable() {
                @Override public void run() {
                  postTaskToAccessSyncService();
                }
              }, 100);
            }
          }
        });
  }

  void updateInterface() {
    Activity activity = getActivity();
    if (activity == null || !hasDialogBeenCreated() || !this.isResumed()) {
      // we are in transition -- do nothing
      if(activity == null) {
        WebLogger.getLogger(getAppName()).w(TAG, "[" + getId() + "] [updateInterface] activity == null = return");
      } else if(!hasDialogBeenCreated() ) {
        WebLogger.getLogger(getAppName()).w(TAG, "[" + getId() + "] [updateInterface] !msgManager.hasDialogBeenCreated()");
      } else if(!this.isResumed() ) {
        WebLogger.getLogger(getAppName()).w(TAG, "[" + getId() + "] [updateInterface] !this.isResumed()");
      }
      handler.postDelayed(new Runnable() {
        @Override public void run() {
          updateInterface();
        }
      }, 100);
      return;
    }
    ((ISyncServiceInterfaceActivity) activity)
        .invokeSyncInterfaceAction(new DoSyncActionCallback() {
          @Override public void doAction(IOdkSyncServiceInterface syncServiceInterface)
              throws RemoteException {
            if (syncServiceInterface != null) {
              final SyncStatus status = syncServiceInterface.getSyncStatus(getAppName());
              final SyncProgressEvent event = syncServiceInterface.getSyncProgressEvent(getAppName());
              if (status == SyncStatus.SYNCING) {
                syncViewModel.updateSyncAction(SyncActions.MONITOR_SYNCING);

                handler.post(new Runnable() {
                  @Override public void run() {
                    showProgressDialog(status, event.progressState, event.progressMessageText,
                        event.curProgressBar, event.maxProgressBar);
                  }
                });
                return;
              } else if (status == SyncStatus.NONE) {
                // request completed
                syncViewModel.updateSyncAction(SyncActions.IDLE);
                final SyncOverallResult result = syncServiceInterface.getSyncResult(getAppName());
                handler.post(new Runnable() {
                  @Override public void run() {
                    if(event.progressState == SyncProgressState.INACTIVE) {
                      dismissDialogs();
                    } else if (event.progressState == SyncProgressState.FINISHED) {
                      showOutcomeDialog(status, result);
                    }
                  }
                });
              } else {
                // request completed
                syncViewModel.updateSyncAction(SyncActions.IDLE);
                final SyncOverallResult result = syncServiceInterface.getSyncResult(getAppName());
                handler.post(new Runnable() {
                  @Override public void run() {
                    if (event.progressState == SyncProgressState.FINISHED) {
                      showOutcomeDialog(status, result);
                    } else {
                      handler.postDelayed(new Runnable() {
                        @Override public void run() {
                          updateInterface();
                        }
                      }, 100);
                    }
                  }
                });
                return;
              }
            } else {
              // The service is not bound yet so now we need to try again
              handler.postDelayed(new Runnable() {
                @Override public void run() {
                  updateInterface();
                }
              }, 100);
            }
          }
        });
  }

  void syncCompletedAction(IOdkSyncServiceInterface syncServiceInterface) throws RemoteException {
    removeAnySyncNotification();
    SyncStatus syncStatus =syncServiceInterface.getSyncStatus(getAppName());
    boolean completed = syncServiceInterface.clearAppSynchronizer(getAppName());
    if (!completed) {
      throw new IllegalStateException("Could not remove AppSynchronizer for " + getAppName());
    }
    perhapsEnableButtons();
    updateInterface();
    performActionOnSyncComplete(syncStatus);
  }

  private void showProgressDialog(SyncStatus status, SyncProgressState progress, String message, int progressStep, int maxStep) {
    if (getActivity() == null) {
      // we are tearing down or still initializing
      return;
    }
    if (syncViewModel.getCurrentAction() == SyncActions.MONITOR_SYNCING) {

      disableButtons();

      if (progress == null) {
        progress = SyncProgressState.INACTIVE;
      }

      int id_title;
      switch (progress) {
      case APP_FILES:
        id_title = R.string.sync_app_level_files;
        break;
      case TABLE_FILES:
        id_title = R.string.sync_table_level_files;
        break;
      case ROWS:
        id_title = R.string.sync_row_data;
        break;
      default:
        id_title = R.string.sync_in_progress;
      }

      showProgressDialog(getString(id_title), message, progressStep, maxStep);

      if (status == SyncStatus.SYNCING || status == SyncStatus.NONE) {
        handler.postDelayed(new Runnable() {
          @Override public void run() {
            updateInterface();
          }
        }, 300);
      }
    }
  }

  private void showOutcomeDialog(SyncStatus status, SyncOverallResult result) {
    if (getActivity() == null) {
      // we are tearing down or still initializing
      return;
    }
    if (syncViewModel.getCurrentAction() == SyncActions.IDLE) {

      disableButtons();

      String message;
      int id_title;
      switch (status) {
      default:
        throw new IllegalStateException("Unexpected missing case statement");
      case
          /** earlier sync ended with socket or lower level transport or protocol error (e.g., 300's) */ NETWORK_TRANSPORT_ERROR:
        id_title = R.string.sync_communications_error;
        message = getString(R.string.sync_status_network_transport_error);
        break;
      case
          /** earlier sync ended with Authorization denied (authentication and/or access) error */ AUTHENTICATION_ERROR:
        id_title = R.string.sync_user_authorization_failure;
        message = getString(R.string.sync_status_authentication_error);
        break;
      case
          /** earlier sync ended with a 500 error from server */ SERVER_INTERNAL_ERROR:
        id_title = R.string.sync_communications_error;
        message = getString(R.string.sync_status_internal_server_error);
        break;
      case /** the server is not an ODK Server - bad client config */ SERVER_IS_NOT_ODK_SERVER:
        id_title = R.string.sync_device_configuration_failure;
        message = getString(R.string.sync_status_bad_gateway_or_client_config);
        break;
      case
          /** earlier sync ended with a 400 error that wasn't Authorization denied */ REQUEST_OR_PROTOCOL_ERROR:
        id_title = R.string.sync_communications_error;
        message = getString(R.string.sync_status_request_or_protocol_error);
        break;
      case /** no earlier sync and no active sync */ NONE:
      case /** active sync -- get SyncProgressEvent to see current status */ SYNCING:
      case
          /** error accessing or updating database */ DEVICE_ERROR:
        id_title = R.string.sync_device_internal_error;
        message = getString(R.string.sync_status_device_internal_error);
        break;
      case
          /** the server is not configured for this appName -- Site Admin / Preferences */ APPNAME_NOT_SUPPORTED_BY_SERVER:
        id_title = R.string.sync_server_configuration_failure;
        message = getString(R.string.sync_status_appname_not_supported_by_server);
        break;
      case
          /** the server does not have any configuration, or no configuration for this client version */ SERVER_MISSING_CONFIG_FILES:
        id_title = R.string.sync_server_configuration_failure;
        message = getString(R.string.sync_status_server_missing_config_files);
        break;
      case
          /** the device does not have any configuration to push to server */ SERVER_RESET_FAILED_DEVICE_HAS_NO_CONFIG_FILES:
        id_title = R.string.sync_device_configuration_failure;
        message = getString(R.string.sync_status_server_reset_failed_device_has_no_config_files);
        break;
      case
          /** while a sync was in progress, another device reset the app config, requiring a restart of
           * our sync */ RESYNC_BECAUSE_CONFIG_HAS_BEEN_RESET_ERROR:
        id_title = R.string.sync_resync_because_config_reset_error;
        message = getString(R.string.sync_status_resync_because_config_has_been_reset_error, getAppName());
        break;
      case
          /** earlier sync ended with one or more tables containing row conflicts or checkpoint rows */ CONFLICT_RESOLUTION:
        id_title = R.string.sync_conflicts_need_resolving;
        message = getString(R.string.sync_conflicts_text);
        break;
      case
          /** earlier sync ended successfully without conflicts and all row-level attachments sync'd */ SYNC_COMPLETE:
        id_title = R.string.sync_successful;
        message = getString(R.string.sync_successful_text);
        break;
      case
          /** earlier sync ended successfully without conflicts but needs row-level attachments sync'd */ SYNC_COMPLETE_PENDING_ATTACHMENTS:
        id_title = R.string.sync_complete_pending_attachments;
        message = getString(R.string.sync_complete_pending_attachments_text);
      }

      createAlertDialog(getString(id_title), message);
    }
  }
<<<<<<< HEAD
  private void showPrepareSyncDialog(View v) {
    final AlertDialog.Builder alert = new AlertDialog.Builder(getActivity());
    View mView = getLayoutInflater().inflate(R.layout.preparing_sync_dialog_layout, null);

    cancelSync = (Button) mView.findViewById(R.id.cancel_sync_button);

    alert.setView(mView);
    final AlertDialog alertDialog = alert.create();
    alertDialog.setCanceledOnTouchOutside(false);

    cancelSync.setOnClickListener(new View.OnClickListener() {
      @Override
      public void onClick(View v) {
        syncNow = false;
        alertDialog.dismiss();
      }
    });
    handler.postDelayed(new Runnable() {
      public void run() {
        if (syncNow) {
          alertDialog.dismiss();
          onClickSyncNow(v);
        }
      }
    }, 3000);
    syncNow = true;
    alertDialog.show();

  }


=======

  private void performActionOnSyncComplete(SyncStatus syncStatus){
    PropertiesSingleton props = getProps();
    Map<String, String> properties= new HashMap<>();
    switch (syncStatus) {
      case SERVER_IS_NOT_ODK_SERVER: {
        properties.putAll(UpdateServerSettingsFragment.getUpdateUrlProperties(syncViewModel.getUrl()));
        props.setProperties(properties);
        updateViewModelWithProps();

        DialogInterface.OnClickListener onClickListener = (dialog, which) -> navController.navigate(R.id.updateServerSettingsFragmentS);
        showAlertDialog(
                "Server is not an ODK Server",
                "Would you like to change the Server URL?",
                onClickListener);
        break;
      }
      case AUTHENTICATION_ERROR:{
        properties.put(CommonToolProperties.KEY_IS_SERVER_VERIFIED, Boolean.toString(true));
        if(syncViewModel.getUserState() == UserState.ANONYMOUS){
          properties.put(CommonToolProperties.KEY_IS_ANONYMOUS_SIGN_IN_USED, Boolean.toString(true));
          properties.put(CommonToolProperties.KEY_IS_ANONYMOUS_ALLOWED, Boolean.toString(false));
          props.setProperties(properties);
          updateViewModelWithProps();

          DialogInterface.OnClickListener onClickListener = (dialog, which) -> {
            ODKServicesPropertyUtils.clearActiveUser(getProps());
            updateViewModelWithProps();
          };

          showAlertDialog("Server Does Not Support Anonymous",
                  "Would you like to logout as Anonymous now?",
                  onClickListener);
        } else {
          properties.put(CommonToolProperties.KEY_IS_USER_AUTHENTICATED, Boolean.toString(false));
          props.setProperties(properties);
          updateViewModelWithProps();

          DialogInterface.OnClickListener onClickListener = (dialog, which) -> {
            Intent signInIntent = new Intent(requireActivity(), LoginActivity.class);
            signInIntent.putExtra(IntentConsts.INTENT_KEY_APP_NAME, getAppName());
            signInIntent.putExtra(Constants.LOGIN_INTENT_TYPE_KEY, Constants.LOGIN_TYPE_UPDATE_CREDENTIALS);
            startActivity(signInIntent);
          };

          showAlertDialog("Invalid User Credentials",
                  "Would you like to update the User Credentials?", onClickListener);
        }
        break;
      }
      case SYNC_COMPLETE_PENDING_ATTACHMENTS:
      case SYNC_COMPLETE:{
        properties.put(CommonToolProperties.KEY_IS_SERVER_VERIFIED, Boolean.toString(true));
        if(syncViewModel.getUserState()==UserState.ANONYMOUS){
          properties.put(CommonToolProperties.KEY_IS_ANONYMOUS_SIGN_IN_USED, Boolean.toString(true));
          properties.put(CommonToolProperties.KEY_IS_ANONYMOUS_ALLOWED, Boolean.toString(true));
        }
        else {
          properties.put(CommonToolProperties.KEY_IS_USER_AUTHENTICATED, Boolean.toString(true));
        }

        String timestamp = String.valueOf(System.currentTimeMillis());
        properties.put(CommonToolProperties.KEY_LAST_SYNC_INFO,timestamp);

        props.setProperties(properties);
        updateViewModelWithProps();
        break;
      }
    }
  }

  public void showAlertDialog(String title, String message, DialogInterface.OnClickListener onPositiveButtonClick){
    androidx.appcompat.app.AlertDialog alertDialog = new androidx.appcompat.app.AlertDialog
            .Builder(requireActivity())
            .setTitle(title)
            .setMessage(message)
            .setPositiveButton("Yes",onPositiveButtonClick)
            .setNegativeButton("No", (dialog, which) -> dialog.dismiss())
            .setCancelable(true)
            .create();
    alertDialog.setCanceledOnTouchOutside(true);
    alertDialog.show();
  }
>>>>>>> f1c28046
}<|MERGE_RESOLUTION|>--- conflicted
+++ resolved
@@ -101,19 +101,6 @@
   private static final String PROGRESS_DIALOG_TAG = "progressDialogSync";
   private static final String OUTCOME_DIALOG_TAG = "outcomeDialogSync";
 
-<<<<<<< HEAD
-  private boolean loggingIn = false;
-  private static boolean syncNow = true;
-
-  private LinearLayout infoPane;
-
-  private Spinner syncInstanceAttachmentsSpinner;
-
-  private Button startSync;
-  private Button resetServer;
-  private Button changeUser;
-  private Button cancelSync;
-=======
   private TextView tvSyncHeading, tvSignInTypeLabel, tvSignInType, tvUsernameLabel, tvUsername, tvLastSyncTimeLabel, tvLastSyncTime, tvServerUrl;
   private MaterialAutoCompleteTextView acSyncType;
   private Button btnStartSync, btnSignIn, btnResetServer;
@@ -121,7 +108,6 @@
 
   private SyncViewModel syncViewModel;
   private NavController navController;
->>>>>>> f1c28046
 
   private boolean actionEnable = true;
 
@@ -182,12 +168,6 @@
       tvServerUrl.setPaintFlags(tvServerUrl.getPaintFlags() | Paint.UNDERLINE_TEXT_FLAG);
     });
 
-<<<<<<< HEAD
-    startSync = view.findViewById(R.id.sync_start_button);
-    startSync.setOnClickListener(new View.OnClickListener() {
-      @Override public void onClick(View v) {
-      showPrepareSyncDialog(v);
-=======
     syncViewModel.getCurrentUserState().observe(getViewLifecycleOwner(), userState -> {
       if (userState == UserState.LOGGED_OUT) {
         inLoggedOutState();
@@ -195,7 +175,6 @@
         inAnonymousState();
       } else {
         inAuthenticatedState();
->>>>>>> f1c28046
       }
     });
 
@@ -282,10 +261,10 @@
 
   private void onSignInBtnClick(){
     WebLogger.getLogger(getAppName()).d(TAG, "[" + getId() + "] [onClickChangeUser] timestamp: " + System.currentTimeMillis());
-
     Intent i = new Intent(getActivity(), LoginActivity.class);
     i.putExtra(IntentConsts.INTENT_KEY_APP_NAME, getAppName());
     startActivity(i);
+
   }
 
   private void onResetServerBtnClick(){
@@ -677,39 +656,7 @@
       createAlertDialog(getString(id_title), message);
     }
   }
-<<<<<<< HEAD
-  private void showPrepareSyncDialog(View v) {
-    final AlertDialog.Builder alert = new AlertDialog.Builder(getActivity());
-    View mView = getLayoutInflater().inflate(R.layout.preparing_sync_dialog_layout, null);
-
-    cancelSync = (Button) mView.findViewById(R.id.cancel_sync_button);
-
-    alert.setView(mView);
-    final AlertDialog alertDialog = alert.create();
-    alertDialog.setCanceledOnTouchOutside(false);
-
-    cancelSync.setOnClickListener(new View.OnClickListener() {
-      @Override
-      public void onClick(View v) {
-        syncNow = false;
-        alertDialog.dismiss();
-      }
-    });
-    handler.postDelayed(new Runnable() {
-      public void run() {
-        if (syncNow) {
-          alertDialog.dismiss();
-          onClickSyncNow(v);
-        }
-      }
-    }, 3000);
-    syncNow = true;
-    alertDialog.show();
-
-  }
-
-
-=======
+
 
   private void performActionOnSyncComplete(SyncStatus syncStatus){
     PropertiesSingleton props = getProps();
@@ -793,5 +740,5 @@
     alertDialog.setCanceledOnTouchOutside(true);
     alertDialog.show();
   }
->>>>>>> f1c28046
+
 }