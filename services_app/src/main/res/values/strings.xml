<?xml version="1.0" encoding="utf-8"?>
<resources xmlns:tools="http://schemas.android.com/tools" tools:ignore="MissingTranslation">
    <string name="app_name">ODK-X Services</string>

    <string name="services_notice">ODK-X Services provides database, file access, and data synchronization services to all ODK-X applications.</string>
    <string name="action_admin_settings">Admin Settings</string>
    <string name="action_settings">Settings</string>
    <string name="action_about">About</string>
    <string name="action_sync">Sync</string>
    <!--<string name="action_logout">Logout</string>-->
    <string name="action_change_user">Change User/Logout</string>
    <string name="action_resolve_conflict">Resolve Conflicts</string>
    <string name="action_verify_server_settings">Update User Permissions</string>

    <!-- Checkpoint and Conflict Resolution Stuff -->
    <string name="all_conflicts_notice">Please wait - scanning for conflicts&#8230;</string>
    <string name="all_tables_scanned_for_conflicts">All tables have been scanned for conflicts</string>
    <string name="cancel">Cancel</string>
    <string name="yes">Yes</string>
    <string name="take_local">Take Local Version</string>
    <string name="take_server">Take Server Version</string>
    <string name="mark_resolved">Mark Resolved</string>
    <string name="resolve_cannot_complete_message">A value has not been chosen for every conflicting column. The row cannot be resolved.</string>
    <string name="conflict_local_was_deleted_explanation">You have deleted a row someone else has edited.</string>
    <string name="conflict_server_was_deleted_explanation">Another user has deleted a row you have edited.</string>
    <string name="conflict_resolve_or_choose">Another user has edited the same row you have edited.</string>
    <string name="radio_button_message_restore_local_deleted">Restore and resolve.</string>
    <string name="radio_button_message_delete_local_deleted">Ignore changes, delete on server.</string>
    <string name="radio_button_message_restore_server_deleted">Restore and resolve.</string>
    <string name="radio_button_message_delete_server_deleted">Delete and lose local changes.</string>

    <string name="conflict_take_local_warning">Overwrite all server changes with the local changes?</string>
    <string name="conflict_take_server_warning">Overwrite all local changes with the server changes?</string>
    <string name="conflict_take_local_with_deltas_warning">Overwrite local and server changes with the selected values?</string>
    <string name="conflict_delete_local_confirmation_warning">Delete the row and lose your local changes?</string>
    <string name="conflict_delete_on_server_confirmation_warning">Delete row on server?</string>

    <string name="checkpoint_restore_complete_or_take_newest">Restore to earlier Finalized state or Save checkpoint as Incomplete</string>
    <string name="checkpoint_restore_incomplete_or_take_newest">Restore to previous Incomplete Save or Save checkpoint as Incomplete</string>
    <string name="checkpoint_remove_or_take_newest">Discard or Save checkpoint as Incomplete</string>

    <string name="select_checkpoint_to_resolve">Select the row with checkpoints to resolve</string>
    <string name="no_items_display_checkpoints">Please wait&#8230;\nSearching for checkpoint rows to resolve.</string>
    <string name="checkpoint_take_all_oldest_or_remove">Discard All Checkpoints</string>
    <string name="checkpoint_take_all_newest">Update All Checkpoints to Incomplete State</string>
    <string name="silently_resolved_single_checkpoint">A checkpoint on an unmodifiable row was
        silently rolled back.</string>
    <string name="silently_resolved_checkpoints">%1$d checkpoints on unmodifiable rows were
        silently rolled back.</string>

    <string name="checkpoint_radio_local">Apply:</string>
    <string name="checkpoint_radio_server">Restore:</string>
    <string name="checkpoint_take_oldest">Discard Checkpoint</string>
    <string name="checkpoint_take_oldest_remove">Discard</string>
    <string name="checkpoint_take_oldest_finalized">Restore to prior Finalized State</string>
    <string name="checkpoint_take_oldest_incomplete">Restore to prior Incomplete State</string>
    <string name="checkpoint_take_newest">Apply all changes and Save as Incomplete</string>
    <string name="checkpoint_take_newest_with_deltas">Apply Indicated Changes and Save as Incomplete</string>

    <string name="checkpoint_delete_warning">Delete entirely?</string>
    <string name="checkpoint_take_oldest_warning">Discard the Checkpoint and Proceed?</string>
    <string name="checkpoint_take_newest_warning">Save all changes as Incomplete and Proceed?</string>
    <string name="checkpoint_take_newest_with_deltas_warning">Apply Indicated Changes, Save as Incomplete and Proceed?</string>

    <string name="checkpoint_auto_apply">No user-defined field differences &#8212; automatically discarding checkpoint.</string>
    <string name="checkpoint_auto_apply_all">No user-defined field differences in any rows\nAutomatically discarded checkpoints.</string>

    <string name="select_conflict_to_resolve">Select the row with conflicts to resolve</string>
    <string name="no_items_display_conflicts">Please Wait&#8230;\nSearching for conflicting rows to resolve.</string>
    <string name="conflict_take_all_local_updates">Take Local Version - Reject All Server Changes</string>
    <string name="conflict_take_all_server_updates">Take Server Version - Discard Local Changes</string>
    <string name="silently_resolved_single_conflict">A conflict on an unmodifiable row was
        silently resolved using the server\'s changes.</string>
    <string name="silently_resolved_conflicts">%1$d conflicts on unmodifiable rows were silently
        resolved using the server\'s changes.</string>

    <string name="conflict_resolving_all">Resolving All Conflicts</string>
    <string name="resolving_row_n_of_m">Resolving row %1$d of %2$d</string>
    <string name="resolver_already_active">Action already in progress</string>
    <string name="done_resolving_rows">Completed</string>

    <string name="conflict_radio_local">Local:</string>
    <string name="conflict_radio_server">Server:</string>
    <string name="conflict_take_local_updates">Take Local Version</string>
    <string name="conflict_take_server_updates">Take Server Version</string>
    <string name="conflict_take_local_with_deltas">Merge Changes as Indicated Below</string>

    <string name="conflict_restore_with_server_changes">Restore local record with server updates</string>
    <string name="conflict_restore_with_local_changes">Restore server record with local updates</string>
    <string name="conflict_enforce_local_delete">Delete record on server</string>
    <string name="conflict_apply_delete_from_server">Delete local record</string>

    <string name="conflict_auto_apply">No user-defined field differences &#8212; automatically taking server metadata revisions.</string>
    <string name="conflict_auto_apply_all">No user-defined field differences in any rows.\nAutomatically took server revisions.</string>

    <string name="conflict_database_consistency_error">Database consistency issue when resolving conflicts &#8212; contact the ODK Team</string>

    <string name="resolve_row_display_name">Form: %1$s Instance: %2$s</string>
    <!-- Sync Service and Notifications stuff -->
    <string name="sync_notification_channel_name">Sync Notification (%1$s)</string>
    <string name="sync_ticker">ODK-X Syncing</string>
    <string name="sync_foreground_text">ODK-X is syncing an Application</string>

    <!-- progress dialog titles -->
    <string name="sync_in_progress">Syncing in progress&#8230;</string>
    <string name="sync_app_level_files">Syncing application configuration&#8230;</string>
    <string name="sync_table_level_files">Syncing table and form configuration&#8230;</string>
    <string name="sync_row_data">Syncing data&#8230;</string>

    <!-- outcome dialog titles -->
    <string name="sync_communications_error">A communications error occurred</string>
    <string name="sync_device_internal_error">An internal error occurred</string>
    <string name="sync_resync_because_config_reset_error">The server config was reset during this sync. Please restart.</string>
    <string name="sync_user_authorization_failure">User authorization failure</string>
    <string name="sync_server_configuration_failure">Server configuration failure</string>
    <string name="sync_device_configuration_failure">Device configuration failure</string>
    <string name="sync_conflicts_need_resolving">Conflicts detected</string>
    <string name="sync_conflicts_text">Other users have modified the same entries that you have.\nYou now will be directed to merge your changes with theirs.</string>
    <string name="sync_successful">Sync successful</string>
    <string name="sync_successful_text">Success! Your application content (data and configuration) matches that on the server.</string>
    <string name="sync_complete_pending_attachments">Sync (without attachments) successful</string>
    <string name="sync_complete_pending_attachments_text">Configuration and data have been sync\'d, but not all attachments have been sync\'d. Most common reasons include:\n\t-You or another user elected not to fully sync attachments\n\t-There was a problem transferring the files</string>

    <!-- intermediate progress messages -->
    <string name="sync_starting">Starting sync&#8230;</string>
    <string name="sync_getting_app_level_manifest">Retrieving list of application files from server.</string>

    <string name="sync_uploading_local_file">Uploading %1$s to server.</string>
    <string name="sync_deleting_file_on_server">Deleting %1$s on server.</string>
    <string name="sync_verifying_local_file">Verifying %1$s matches version on server.</string>
    <string name="sync_deleting_local_file">Deleting %1$s on device.</string>

    <string name="sync_getting_table_manifest">Retrieving list of %1$s files from server.</string>

    <string name="sync_table_data_sync_complete">Completed sync of %1$s dataset with server.</string>
    <string name="sync_table_data_sync_skipped">Skipped sync of %1$s dataset (syncing config failed).</string>
    <string name="sync_table_data_sync_pending_attachments">Partially completed sync of %1$s dataset with server. Not all attachments synced.</string>
    <string name="sync_table_data_sync_with_conflicts">Partially completed sync of %1$s dataset with server. Resolve conflicts and resync.</string>
    <string name="sync_table_contains_checkpoints">Checkpoints must be resolved before sync can proceed.</string>
    <string name="sync_table_erroneous_filter">Internal error when querying database.</string>
    <string name="sync_table_erroneous_conflict_type">Internal error when resolving server data against locally conflicting row.</string>

    <string name="sync_verifying_app_name_on_server">Verifying server supports this user application name.</string>
    <string name="sync_obtaining_user_permissions_from_server">Retrieving user permissions from server.</string>
    <string name="sync_retrieving_tables_list_from_server">Retrieving list of tables from server.</string>
    <string name="sync_verifying_table_schema_on_server">Verifying %1$s schema matches that on server.</string>
    <string name="sync_creating_local_table">Creating %1$s&#8230;</string>
    <string name="sync_dropping_local_table">Deleting %1$s from device&#8230;</string>
    <string name="sync_table_level_file_sync_complete">Completed sync of all %1$s configuration files.</string>
    <string name="sync_table_level_sync_failed">Failed table %1$s configuration sync.</string>

    <string name="sync_getting_changed_rows_on_server">Fetching %1$s dataset changes from server.</string>
    <string name="sync_anaylzing_local_row_changes">Collecting %1$s local row changes to send to server.</string>
    <string name="sync_applying_batch_server_row_changes">Applying a batch of %1$s row updates from server.</string>
    <string name="sync_fetching_local_rows_in_batch_server_row_changes">Fetching %1$s rows matching row updates from server.</string>
    <string name="sync_succeeded_pulling_rows_from_server">Successfully pulled all %1$s row updates from server.</string>
    <string name="sync_failed_pulling_rows_from_server">Failed while pulling %1$s row updates from server.</string>

    <string name="sync_calculating_rows_to_push_to_server">Counting row changes in %1$s to send to server.</string>
    <string name="sync_pushing_local_row_changes_to_server">Pushing row changes in %1$s to server.</string>
    <string name="sync_server_row_updated">Updating %1$s dataset row %2$d of %3$d on server succeeded.</string>
    <string name="sync_server_row_update_failed">Updating %1$s dataset row %2$d of %3$d on server failed.</string>
    <string name="sync_server_row_update_denied">Updating %1$s dataset row %2$d of %3$d on server denied.</string>
    <string name="sync_updating_data_etag_after_push_to_server">Completed a bulk-update of %1$s on server.</string>
    <string name="sync_completed_push_to_server">Successfully updated %1$s on server.</string>

    <string name="sync_upserting_server_row">Sending %1$s dataset row %2$d of %3$d to server.</string>
    <string name="sync_altering_server_row">Sending %1$s dataset row %2$d of %3$d to server.</string>
    <string name="sync_deleting_server_row">Deleting %1$s dataset row %2$d of %3$d on server.</string>
    <string name="sync_skipping_attachments_server_row">Skipping %1$s attachments for row %2$d of %3$d on server.</string>
    <string name="sync_uploading_attachments_server_row">Uploading %1$s attachments for row %2$d of %3$d to server.</string>
    <string name="sync_downloading_attachments_server_row">Downloading %1$s attachments for row %2$d of %3$d from server.</string>
    <string name="sync_syncing_attachments_server_row">Syncing %1$s attachments for row %2$d of %3$d with server.</string>
    <string name="sync_attachment_no_changes">No attachments to sync for %1$s.</string>
    <string name="sync_count_attachment_changes">Counting rows with attachments to sync for %1$s</string>
    <string name="sync_fetch_batch_attachment_changes">Fetching first batch of rows with attachments to sync on %1$s</string>
    <string name="sync_attachment_completed">Completed syncing attachments for %1$s.</string>

    <string name="sync_deleting_local_row">Deleting %1$s local dataset row %2$d of %3$d.</string>
    <string name="sync_deferring_delete_local_row">Deferring full delete %1$s local dataset row %2$d of %3$d.</string>
    <string name="sync_updating_local_row">Updating %1$s local dataset row %2$d of %3$d.</string>
    <string name="sync_inserting_local_row">Inserting %1$s local dataset row %2$d of %3$d.</string>
    <string name="sync_marking_conflicting_local_row">Mark conflicting %1$s local dataset row %2$d of %3$d.</string>

    <!-- Sync User Interface stuff -->
    <string name="sync_details">Sync Configuration:</string>
    <string name="sync_server_url">Server URL</string>
    <string name="sync_default_server_url">https://tables-demo.odk-x.org</string>
    <string name="sync_account">Account:</string>
    <string name="sync_progress_state_label">Sync Progress State</string>
    <string name="sync_progress_message_label">Sync Progress Message</string>
    <string name="sync_save_settings">Save settings</string>
    <string name="sync_auth_account">Authorize account</string>
    <string name="sync_instance_files">Sync Instance Attachments</string>
    <string name="sync_defer_instance_files">Defer Instance Attachments</string>
    <string name="sync_start">Sync now</string>
    <string name="sync_reset_server">Reset App Server</string>
    <string name="last_sync">Last Sync</string>
    <string name="last_sync_not_available">Not Available</string>
    <string name="sync_confirm_change_settings">Confirm Change Settings</string>
    <string name="sync_change_settings_warning">If you change your settings, tables you have sync\'d now may no longer be able to be sync\'d.</string>
    <string name="sync_save">Save</string>

    <string name="sync_choose_account">Please choose an account</string>
    <string name="sync_waiting_auth">Waiting on authentication</string>

    <string name="sync_confirm_reset_app_server">Confirm Reset App Server</string>
    <string name="sync_reset_app_server_warning">Resetting the App Server will clear all data currently on the server.</string>
    <string name="sync_reset">Reset</string>

    <string name="sync_other_auth_fail">Authorization request failed %1$s</string>
    <string name="sync_auth_unsuccessful">Please resolve the reported authorization issues and try again.</string>

    <string name="sync_configure_username_password">Username authentication was selected but
        a username and password are not configured. Please update your settings.</string>
    <string name="sync_configure_credentials">No authentication type has been selected.
        Please update your settings.</string>

    <string name="verify_server_settings_start">Verify User Permissions</string>
    <string name="verify_server_settings_starting">Starting fetch of user permissions&#8230;</string>
    <string name="verifying_server_settings">Verifying User Permissions&#8230;</string>
    <string name="verify_server_setttings_successful">Verification successful</string>
    <string name="verify_server_setttings_successful_text">Success! User permissions have been updated.</string>
    <string name="verify_server_settings_header">Verify User Permissions</string>
    <string name="click_to_verify_server_settings">Click to Verify User Permissions</string>
    <string name="warning_no_user_roles">Warning: User permissions have not been verified!\nRunning with reduced privileges.</string>
    <!-- sync service layer messages -->
    <string name="sync_notification_syncing">"ODK-X Sync In Progress %1$s</string>
    <string name="sync_notification_launch_sync_progress_intent">ODK-X Sync Progress</string>
    <string name="sync_notification_failure">"ODK-X Sync %1$s Error</string>
    <string name="sync_notification_conflicts">"ODK-X Sync %1$s Conflicts Exist</string>
    <string name="sync_notification_conflicts_text">"%1$d tables have data conflicts or checkpoints and were not completely synced.</string>
    <string name="sync_notification_success_verify_complete">"ODK-X Sync %1$s Server Settings Verified</string>
    <string name="sync_notification_success_verify_complete_text">ODK-X User Credentials and Permissions Updated</string>
    <string name="sync_notification_success_complete">"ODK-X Sync %1$s Completed Successfully</string>
    <string name="sync_notification_success_complete_text">Sync Completed Successfully</string>
    <string name="sync_notification_success_pending_attachments">"ODK-X Sync %1$s Completed Pending Attachments</string>
    <string name="sync_notification_success_pending_attachments_text">"Sync Completed with %1$d tables having out-of-date row attachments.</string>
    <string name="sync_status_network_transport_error">Network Error.\nPlease verify your device browser can access your server.</string>
    <string name="sync_status_device_internal_error">Internal Error.\nPlease submit a bug report</string>
    <string name="sync_status_authentication_error">Authentication Error.\nPlease verify your
        username/password or your account access.</string>
    <string name="sync_status_internal_server_error">Internal Server Error (500).\nPlease notify your server administrator.</string>
    <string name="sync_status_bad_gateway_or_client_config">WiFi Gateway or Configuration Error.\nPlease verify the server URL and that your device browser can access your server.</string>
    <string name="sync_status_request_or_protocol_error">Protocol Error.\nPlease verify that the server and device are compatible.</string>
    <string name="sync_status_appname_not_supported_by_server">Server is not configured for this appName.\nPlease verify server configuration.</string>
    <string name="sync_status_server_missing_config_files">Server does not have all app-level or table-level configuration for this APK version.\nDid you intend to reset the server?</string>
    <string name="sync_status_server_reset_failed_device_has_no_config_files">Device does not have any configuration.\nDid you intend to sync to server?</string>
    <string name="sync_status_resync_because_config_has_been_reset_error">The app server has been reset since the last time you synced, and the schema has changed. The sync has been aborted.\n To sync with server, delete folder opendatakit/%1$s. Notice that doing so will wipe out all data and such data is not recoverable.</string>
    <!-- settings screen stuff -->
    <string name="action_bar_admin_settings">%1$s &gt; Admin Settings</string>
    <string name="admin_settings">Admin Settings</string>

    <string name="admin_access_settings">Tap for admin access to settings</string>
    <string name="user_access_preferences">User can change General Settings items:</string>

    <string name="admin_password_settings_summary">Admin password Enabled. Click to change admin password</string>
    <string name="admin_password_disabled_click_to_set">No Admin password. Click to enable.</string>
    <string name="admin_password_settings">Admin Password</string>
    <string name="admin_password">Admin Password</string>
    <string name="change_admin_password">Change admin password</string>
    <string name="enable_admin_password">Enable user restrictions</string>

    <string name="enter_admin_password">Enter Admin password:</string>

    <string name="click_to_change_password">Click to change password</string>

    <string name="current_user">Currently logged in as:</string>

    <string name="change_user">Change User</string>
    <string name="new_user">Authenticate New User</string>
    <string name="logout">Log Out</string>
    <string name="authenticate_credentials">Authenticate Credentials</string>

    <string name="sync_pending_changes">Sync Pending Changes</string>
    <string name="resolve_pending_changes">You have changes that have not been synced to
        the server. If you change users or logout before syncing these changes, you may
        lose them.</string>
    <string name="resolve_with_sync">Sync Changes</string>
    <string name="ignore_changes">Ignore Unsynced Changes</string>

    <string name="resolve_checkpoints_and_conflicts">Resolve Checkpoints and Conflicts</string>
    <string name="resolve_pending_checkpoints_and_conflicts">You have checkpoint rows and/or conflicts with the server that must be resolved before you can change your authenticated user.</string>

    <string name="anonymous_warning">Authenticate new credentials?\n\nWarning: If
        you choose not verify your credentials you will be logged out.</string>
    <string name="authentication_error">Authentication Error</string>

    <string name="enter_new_user">Enter new username:</string>
    <string name="enter_new_password">Enter new password:</string>
    <string name="verify_new_password">Re-enter new password</string>
    <string name="password_changed">Password successfully changed</string>
    <string name="admin_password_disabled">Admin password disabled</string>
    <string name="admin_password_enabled">Admin password enabled</string>
    <string name="password_mismatch">Sorry, passwords do not match!</string>
    <string name="show_password_text">Show password</string>

    <string name="action_bar_general_settings">%1$s &gt; General Settings</string>
    <string name="action_bar_general_settings_admin_mode">%1$s &gt; General Settings (Admin)</string>
    <string name="general_settings">General Settings</string>
    <string name="admin_general_settings">Admin Access to Settings</string>
    <string name="opendatakit_website">Open Data Kit user documentation</string>
    <string name="click_to_web">Tap to visit https://docs.odk-x.org</string>
    <string name="opendatakit_url">https://docs.odk-x.org</string>

    <string name="server_settings_summary">User Identity, Authentication and Server Configuration</string>
    <string name="server">Server Settings</string>
    <string name="server_restrictions_apply">Server Settings (non-Admin restrictions apply)</string>
    <string name="server_url">Server URL</string>
    <string name="change_server_url">Server URL</string>
    <string name="url_error">Sorry, invalid URL!</string>
    <string name="url_error_whitespace">whitespace is not allowed in urls</string>

    <string name="restrict_server_settings_summary">Limit non-Admin ability to change Server Settings</string>
    <string name="restrict_server">Manage ability to change Server Settings</string>
    <string name="credential">Server Sign-on Credential</string>
    <string name="change_credential">Change Sign-on Credential</string>

    <string name="username_password">Username and/or Password</string>
    <string name="username">Username</string>
    <string name="change_username">ODK-X Username</string>
    <string name="password">Server Password</string>
    <string name="change_server_password">Server Password</string>
    <string name="no_account">No account</string>
    <string name="anonymous">None (anonymous access)</string>
    <string name="credential_type_prefix">Credentials: </string>

    <string name="testing_support">Non-Production (Test) Settings:</string>
    <string name="non_secure_authentication">Allow unsafe/unsecured Authentication</string>
    <string name="non_secure_summary">Authenticate over http: (testing support)</string>

    <string name="restrict_device_settings_summary">Limit non-Admin ability to change Device Settings</string>
    <string name="restrict_device">Manage ability to change Device Settings</string>

    <string name="device_settings_summary">Device-specific Configuration</string>
    <string name="device">Device Settings</string>
    <string name="device_restrictions_apply">Device Settings (non-Admin restrictions apply)</string>

    <string name="default_locale">Default Locale</string>
    <string name="change_default_locale">Change Default Locale</string>
    <string name="system_locale">Device Locale (%1$s)</string>
    <string name="font_size">Text Font Size</string>
    <string name="change_font_size">Text Font Size</string>

    <string name="show_splash">Show Splash Screen</string>
    <string name="show_splash_summary">Shows when application starts</string>
    <string name="splash_path">Selected Splash Image</string>
    <string name="default_splash_path">ODK-X Default</string>
    <string name="select_another_image">Select Another Image</string>
    <string name="use_odk_default">Use Default Image</string>
    <string name="change_splash_path">Change Image</string>
    <string name="admin_change_splash_settings">Change Splash Screen settings</string>
    <string name="splash_media_save_failed">Unable to copy selected splash screen image</string>

    <string name="tool_tables_settings">Tables-specific Settings</string>
    <string name="tool_tables_restrictions_apply">Tables-specific settings (non-Admin restrictions apply)</string>
    <string name="tool_tables_settings_summary">ODK-X Tables-specific settings</string>
    <string name="custom_home_screen">Use custom home screen</string>
    <string name="admin_tool_tables_settings">Manage ability to change Tables-specific Settings</string>
    <string name="admin_tool_tables_settings_summary">Limit non-Admin ability to change Tables-specific Settings</string>
    <string name="change_custom_home_screen">Change use of custom home screen</string>

    <string name="clear_configuration_settings">Reset configuration</string>
    <string name="exit_admin_mode">Exit admin mode</string>
    <string name="click_to_clear_settings">Click to clear settings</string>
    <string name="click_to_exit_admin_settings">Click to exit admin settings</string>

    <string name="reset_settings">Configuration Reset</string>
    <string name="confirm_reset_settings">Device-specific and
        user identity settings will be cleared and all tools will re-run their
        initialization logic.\n\nDo you wish to proceed?</string>

    <string name="write_external_storage_rationale">ODK-X Services needs to access external storage to store resources and interact with other ODK apps</string>
    <string name="write_external_perm_denied">ODK-X Services cannot function without write access to external storage</string>
    <!-- legacy submission logic -->
    <string name="success">Success</string>
    <string name="scanning_cancelled">You cancelled Scanning</string>
    <string name="invalid_qr_code">Invalid Qr code</string>
    <string name="qr_code_scanner_instruction">Place QR Code inside the rectangle</string>
    <string name="permission_denied">Permission denied</string>
    <string name="camera_permission_rationale">ODK-X Services requires Camera permission to scan QR code</string>
    <string name="allow">Allow</string>
    <string name="not_now">Not now</string>
    <string name="no">No</string>
    <string name="configure_server_settings">Do you want to configure the server settings now?</string>
<<<<<<< HEAD
    <string name="preparing_to_sync">Preparing to Sync</string>
=======

    <string name="drawer_sign_in_button_text">Sign-In </string>
    <string name="drawer_sign_out_button_text">Sign-Out </string>
    <string name="app_bar_label">SERVICES</string>
    <string name="main_activity_server_url_label">Server URL:</string>
    <string name="main_activity_current_user_state_label">Current User State:</string>
    <string name="main_activity_username_label">Username of User :</string>
    <string name="main_activity_last_synced_time_label">Last Synced Time</string>
    <string name="toolbar_item_sync">Sync</string>
    <string name="toolbar_item_verify">Verify Server Details</string>
    <string name="toolbar_item_settings">Settings</string>
    <string name="drawer_item_resolve_conflicts">Resolve Conflicts</string>
    <string name="drawer_item_update_credentials">Update Credentials</string>
    <string name="drawer_item_switch_sign_in_type">Switch Sign-In Type</string>
    <string name="drawer_item_about_us">About Us</string>
    <string name="drawer_item_docs">ODK-X Docs</string>
    <string name="authenticated_user">Authenticated User</string>
    <string name="anonymous_user">Anonymous</string>
    <string name="logged_out">Logged Out</string>
    <string name="enter_server_url">Enter Server URL</string>
    <string name="update_url">Update Url</string>
    <string name="choose_demo_server">Choose Demo Server</string>
    <string name="verify_server_details">Verify Server Details</string>
    <string name="scan_qr">Scan QR</string>
    <string name="enter_password">Password</string>
    <string name="sign_in_to_sync">Sign in to Sync</string>
    <string name="sign_in_type">Sign in Type :</string>
    <string name="username_label">Username :</string>
    <string name="last_synced_time">Last Synced Time :</string>
    <string name="server_url_label">Server URL :</string>
    <string name="sync_type">Sync Type :</string>
    <string name="sync_button_label">Sync</string>
    <string name="server_verification_status">Server Verification Status:</string>
    <string name="server_anonymous_access">Server Anonymous Access:</string>
    <string name="verify_server_button_label">Verify Server</string>
    <string name="username_of_user_label">Username of User :</string>
    <string name="verification_status_label">Verification Status :</string>
    <string name="verify_user_button_label">Verify User</string>
    <string name="verified">Verified</string>
    <string name="not_verified">Not Verified</string>
    <string name="not_known_yet">Not Known Yet</string>
    <string name="allowed">Allowed</string>
    <string name="not_allowed">Not Allowed</string>
    <string name="user_logged_out_label">User is Logged Out</string>
    <string name="user_anonymous_label">User is Anonymous</string>
    <string name="switch_sign_in_type">Switch Sign In Type</string>
    <string name="sign_in_using_credentials">Sign in using Credentials</string>
    <string name="set_credentials">Set Credentials</string>
    <string name="sign_in_as_anonymous">Sign in as Anonymous User</string>
>>>>>>> f1c28046
</resources><|MERGE_RESOLUTION|>--- conflicted
+++ resolved
@@ -383,9 +383,8 @@
     <string name="not_now">Not now</string>
     <string name="no">No</string>
     <string name="configure_server_settings">Do you want to configure the server settings now?</string>
-<<<<<<< HEAD
+
     <string name="preparing_to_sync">Preparing to Sync</string>
-=======
 
     <string name="drawer_sign_in_button_text">Sign-In </string>
     <string name="drawer_sign_out_button_text">Sign-Out </string>
@@ -435,5 +434,5 @@
     <string name="sign_in_using_credentials">Sign in using Credentials</string>
     <string name="set_credentials">Set Credentials</string>
     <string name="sign_in_as_anonymous">Sign in as Anonymous User</string>
->>>>>>> f1c28046
+
 </resources>