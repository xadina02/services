--- conflicted
+++ resolved
@@ -270,14 +270,10 @@
         the server. If you change users or logout before syncing these changes, you may
         lose them.</string>
     <string name="resolve_with_sync">Sync Changes</string>
-<<<<<<< HEAD
-    <string name="ignore_changes">Discard Unsynced Changes</string>
-=======
     <string name="ignore_changes">Ignore Unsynced Changes</string>
 
     <string name="resolve_checkpoints_and_conflicts">Resolve Checkpoints and Conflicts</string>
     <string name="resolve_pending_checkpoints_and_conflicts">You have checkpoint rows and/or conflicts with the server that must be resolved before you can change your authenticated user.</string>
->>>>>>> 692cbd3f
 
     <string name="anonymous_warning">Authenticate new credentials?\r\n\r\nWarning: If
         you choose not verify your credentials you will be logged out.</string>
